--- conflicted
+++ resolved
@@ -38,6 +38,9 @@
 - Added `Ipv6HopLimit` to `::nix::sys::socket::ControlMessage` for Linux,
   MacOS, FreeBSD, DragonflyBSD, Android, iOS and Haiku.
   ([#2074](https://github.com/nix-rust/nix/pull/2074))
+  
+- Added `F_KINFO` FcntlFlags entry on FreeBSD for `::nix::fcntl`.
+  ([#2152](https://github.com/nix-rust/nix/pull/2152))
 
 ### Changed
 
@@ -68,23 +71,6 @@
 
 - Simplified the function signatures of `recvmmsg` and `sendmmsg`
 
-<<<<<<< HEAD
-=======
-### Added
-- Added `Icmp` and `IcmpV6` to `SockProtocol`.
-  (#[2103](https://github.com/nix-rust/nix/pull/2103))
-
-- Added `F_GETPATH` FcntlFlags entry on Apple/NetBSD/DragonflyBSD for `::nix::fcntl`.
-  ([#2142](https://github.com/nix-rust/nix/pull/2142))
-  
-- Added `Ipv6HopLimit` to `::nix::sys::socket::ControlMessage` for Linux,
-  MacOS, FreeBSD, DragonflyBSD, Android, iOS and Haiku.
-  ([#2074](https://github.com/nix-rust/nix/pull/2074))
-
-- Added `F_KINFO` FcntlFlags entry on FreeBSD for `::nix::fcntl`.
-  ([#2152](https://github.com/nix-rust/nix/pull/2152))
-
->>>>>>> ed3ed6ba
 ## [0.27.1] - 2023-08-28
 
 ### Fixed
