# Change Log

All notable changes to this project will be documented in this file.
This project adheres to [Semantic Versioning](http://semver.org/).

## [Unreleased] - ReleaseDate
### Added

### Changed
- Made `forkpty` unsafe, like `fork`
  (#[1390](https://github.com/nix-rust/nix/pull/1390))

### Fixed
### Removed

## [0.20.0] - 20 February 2021
### Added

- Added a `passwd` field to `Group` (#[1338](https://github.com/nix-rust/nix/pull/1338))
- Added `mremap` (#[1306](https://github.com/nix-rust/nix/pull/1306))
- Added `personality` (#[1331](https://github.com/nix-rust/nix/pull/1331))
- Added limited Fuchsia support (#[1285](https://github.com/nix-rust/nix/pull/1285))
- Added `getpeereid` (#[1342](https://github.com/nix-rust/nix/pull/1342))
<<<<<<< HEAD
- Added public API for the `PTRACE_GETFPREGS` and `PTRACE_SETFPREGS` requests.
  (#[1356](https://github.com/nix-rust/nix/pull/1356))

### Fixed
=======
- Implemented `IntoIterator` for `Dir`
  (#[1333](https://github.com/nix-rust/nix/pull/1333)).

>>>>>>> 7e2ae524
### Changed

- Minimum supported Rust version is now 1.40.0.
  ([#1356](https://github.com/nix-rust/nix/pull/1356))
- i686-apple-darwin has been demoted to Tier 2 support, because it's deprecated
  by Xcode.
  (#[1350](https://github.com/nix-rust/nix/pull/1350))
- Fixed calling `recvfrom` on an `AddrFamily::Packet` socket
  (#[1344](https://github.com/nix-rust/nix/pull/1344))

### Fixed
- `TimerFd` now closes the underlying fd on drop.
  ([#1381](https://github.com/nix-rust/nix/pull/1381))
- Define `*_MAGIC` filesystem constants on Linux s390x
  (#[1372](https://github.com/nix-rust/nix/pull/1372))
- mqueue, sysinfo, timespec, statfs, test_ptrace_syscall() on x32
  (#[1366](https://github.com/nix-rust/nix/pull/1366))

### Removed

- `Dir`, `SignalFd`, and `PtyMaster` are no longer `Clone`.
  (#[1382](https://github.com/nix-rust/nix/pull/1382))
- Removed `SockLevel`, which hasn't been used for a few years
  (#[1362](https://github.com/nix-rust/nix/pull/1362))
- Removed both `Copy` and `Clone` from `TimerFd`.
  ([#1381](https://github.com/nix-rust/nix/pull/1381))

## [0.19.1] - 28 November 2020
### Fixed
- Fixed bugs in `recvmmsg`.
  (#[1341](https://github.com/nix-rust/nix/pull/1341))

## [0.19.0] - 6 October 2020
### Added
- Added Netlink protocol families to the `SockProtocol` enum
  (#[1289](https://github.com/nix-rust/nix/pull/1289))
- Added `clock_gettime`, `clock_settime`, `clock_getres`,
  `clock_getcpuclockid` functions and `ClockId` struct.
  (#[1281](https://github.com/nix-rust/nix/pull/1281))
- Added wrapper functions for `PTRACE_SYSEMU` and `PTRACE_SYSEMU_SINGLESTEP`.
  (#[1300](https://github.com/nix-rust/nix/pull/1300))
- Add support for Vsock on Android rather than just Linux.
  (#[1301](https://github.com/nix-rust/nix/pull/1301))
- Added `TCP_KEEPCNT` and `TCP_KEEPINTVL` TCP keepalive options.
  (#[1283](https://github.com/nix-rust/nix/pull/1283))
### Changed
- Expose `SeekData` and `SeekHole` on all Linux targets
  (#[1284](https://github.com/nix-rust/nix/pull/1284))
- Changed unistd::{execv,execve,execvp,execvpe,fexecve,execveat} to take both `&[&CStr]` and `&[CString]` as its list argument(s).
  (#[1278](https://github.com/nix-rust/nix/pull/1278))
- Made `unistd::fork` an unsafe funtion, bringing it in line with [libstd's decision](https://github.com/rust-lang/rust/pull/58059).
  (#[1293](https://github.com/nix-rust/nix/pull/1293))
### Fixed
### Removed

## [0.18.0] - 26 July 2020
### Added
- Added `fchown(2)` wrapper.
  (#[1257](https://github.com/nix-rust/nix/pull/1257))
- Added support on linux systems for `MAP_HUGE_`_`SIZE`_ family of flags.
  (#[1211](https://github.com/nix-rust/nix/pull/1211))
- Added support for `F_OFD_*` `fcntl` commands on Linux and Android.
  (#[1195](https://github.com/nix-rust/nix/pull/1195))
- Added `env::clearenv()`: calls `libc::clearenv` on platforms
  where it's available, and clears the environment of all variables
  via `std::env::vars` and `std::env::remove_var` on others.
  (#[1185](https://github.com/nix-rust/nix/pull/1185))
- `FsType` inner value made public.
  (#[1187](https://github.com/nix-rust/nix/pull/1187))
- Added `unistd::setfsuid` and `unistd::setfsgid` to set the user or group
  identity for filesystem checks per-thread.
  (#[1163](https://github.com/nix-rust/nix/pull/1163))
- Derived `Ord`, `PartialOrd` for `unistd::Pid` (#[1189](https://github.com/nix-rust/nix/pull/1189))
- Added `select::FdSet::fds` method to iterate over file descriptors in a set.
  ([#1207](https://github.com/nix-rust/nix/pull/1207))
- Added support for UDP generic segmentation offload (GSO) and generic
  receive offload (GRO) ([#1209](https://github.com/nix-rust/nix/pull/1209))
- Added support for `sendmmsg` and `recvmmsg` calls
  (#[1208](https://github.com/nix-rust/nix/pull/1208))
- Added support for `SCM_CREDS` messages (`UnixCredentials`) on FreeBSD/DragonFly
  (#[1216](https://github.com/nix-rust/nix/pull/1216))
- Added `BindToDevice` socket option (sockopt) on Linux
  (#[1233](https://github.com/nix-rust/nix/pull/1233))
- Added `EventFilter` bitflags for `EV_DISPATCH` and `EV_RECEIPT` on OpenBSD.
  (#[1252](https://github.com/nix-rust/nix/pull/1252))
- Added support for `Ipv4PacketInfo` and `Ipv6PacketInfo` to `ControlMessage`.
  (#[1222](https://github.com/nix-rust/nix/pull/1222))
- `CpuSet` and `UnixCredentials` now implement `Default`.
  (#[1244](https://github.com/nix-rust/nix/pull/1244))
- Added `unistd::ttyname`
  (#[1259](https://github.com/nix-rust/nix/pull/1259))
- Added support for `Ipv4PacketInfo` and `Ipv6PacketInfo` to `ControlMessage` for iOS and Android.
  (#[1265](https://github.com/nix-rust/nix/pull/1265))
- Added support for `TimerFd`.
  (#[1261](https://github.com/nix-rust/nix/pull/1261))

### Changed
- Changed `fallocate` return type from `c_int` to `()` (#[1201](https://github.com/nix-rust/nix/pull/1201))
- Enabled `sys::ptrace::setregs` and `sys::ptrace::getregs` on x86_64-unknown-linux-musl target
  (#[1198](https://github.com/nix-rust/nix/pull/1198))
- On Linux, `ptrace::write` is now an `unsafe` function. Caveat programmer.
  (#[1245](https://github.com/nix-rust/nix/pull/1245))
- `execv`, `execve`, `execvp` and `execveat` in `::nix::unistd` and `reboot` in
  `::nix::sys::reboot` now return `Result<Infallible>` instead of `Result<Void>` (#[1239](https://github.com/nix-rust/nix/pull/1239))
- `sys::socket::sockaddr_storage_to_addr` is no longer `unsafe`.  So is
  `offset_of!`.
- `sys::socket::sockaddr_storage_to_addr`, `offset_of!`, and `Errno::clear` are
  no longer `unsafe`.
- `SockAddr::as_ffi_pair`,`sys::socket::sockaddr_storage_to_addr`, `offset_of!`,
  and `Errno::clear` are no longer `unsafe`.
  (#[1244](https://github.com/nix-rust/nix/pull/1244))
- Several `Inotify` methods now take `self` by value instead of by reference
  (#[1244](https://github.com/nix-rust/nix/pull/1244))
- `nix::poll::ppoll`: `timeout` parameter is now optional, None is equivalent for infinite timeout.

### Fixed

- Fixed `getsockopt`.  The old code produced UB which triggers a panic with
  Rust 1.44.0.
  (#[1214](https://github.com/nix-rust/nix/pull/1214))

- Fixed a bug in nix::unistd that would result in an infinite loop
  when a group or user lookup required a buffer larger than
  16KB. (#[1198](https://github.com/nix-rust/nix/pull/1198))
- Fixed unaligned casting of `cmsg_data` to `af_alg_iv` (#[1206](https://github.com/nix-rust/nix/pull/1206))
- Fixed `readlink`/`readlinkat` when reading symlinks longer than `PATH_MAX` (#[1231](https://github.com/nix-rust/nix/pull/1231))
- `PollFd`, `EpollEvent`, `IpMembershipRequest`, `Ipv6MembershipRequest`,
  `TimeVal`, and `IoVec` are now `repr(transparent)`.  This is required for
  correctness's sake across all architectures and compilers, though now bugs
  have been reported so far.
  (#[1243](https://github.com/nix-rust/nix/pull/1243))
- Fixed unaligned pointer read in `Inotify::read_events`.
  (#[1244](https://github.com/nix-rust/nix/pull/1244))

### Removed

- Removed `sys::socket::addr::from_libc_sockaddr` from the public API.
  (#[1215](https://github.com/nix-rust/nix/pull/1215))
- Removed `sys::termios::{get_libc_termios, get_libc_termios_mut, update_wrapper`
  from the public API. These were previously hidden in the docs but still usable
  by downstream.
  (#[1235](https://github.com/nix-rust/nix/pull/1235))

- Nix no longer implements `NixPath` for `Option<P> where P: NixPath`.  Most
  Nix functions that accept `NixPath` arguments can't do anything useful with
  `None`.  The exceptions (`mount` and `quotactl_sync`) already take explicitly
  optional arguments.
  (#[1242](https://github.com/nix-rust/nix/pull/1242))

- Removed `unistd::daemon` and `unistd::pipe2` on OSX and ios
  (#[1255](https://github.com/nix-rust/nix/pull/1255))

- Removed `sys::event::FilterFlag::NOTE_EXIT_REPARENTED` and
  `sys::event::FilterFlag::NOTE_REAP` on OSX and ios.
  (#[1255](https://github.com/nix-rust/nix/pull/1255))

- Removed `sys::ptrace::ptrace` on Android and Linux.
  (#[1255](https://github.com/nix-rust/nix/pull/1255))

- Dropped support for powerpc64-unknown-linux-gnu
  (#[1266](https://github.com/nix-rust/nix/pull/1268))

## [0.17.0] - 3 February 2020
### Added
- Add `CLK_TCK` to `SysconfVar`
  (#[1177](https://github.com/nix-rust/nix/pull/1177))
### Changed
### Fixed
### Removed
- Removed deprecated Error::description from error types
  (#[1175](https://github.com/nix-rust/nix/pull/1175))

## [0.16.1] - 23 December 2019
### Added
### Changed
### Fixed

- Fixed the build for OpenBSD
  (#[1168](https://github.com/nix-rust/nix/pull/1168))

### Removed

## [0.16.0] - 1 December 2019
### Added
- Added `ptrace::seize()`: similar to `attach()` on Linux
  but with better-defined semantics.
  (#[1154](https://github.com/nix-rust/nix/pull/1154))

- Added `Signal::as_str()`: returns signal name as `&'static str`
  (#[1138](https://github.com/nix-rust/nix/pull/1138))

- Added `posix_fallocate`.
  ([#1105](https://github.com/nix-rust/nix/pull/1105))

- Implemented `Default` for `FdSet`
  ([#1107](https://github.com/nix-rust/nix/pull/1107))

- Added `NixPath::is_empty`.
  ([#1107](https://github.com/nix-rust/nix/pull/1107))

- Added `mkfifoat`
  ([#1133](https://github.com/nix-rust/nix/pull/1133))

- Added `User::from_uid`, `User::from_name`, `User::from_gid` and
  `Group::from_name`,
  ([#1139](https://github.com/nix-rust/nix/pull/1139))

- Added `linkat`
  ([#1101](https://github.com/nix-rust/nix/pull/1101))

- Added `sched_getaffinity`.
  ([#1148](https://github.com/nix-rust/nix/pull/1148))

- Added optional `Signal` argument to `ptrace::{detach, syscall}` for signal
  injection. ([#1083](https://github.com/nix-rust/nix/pull/1083))

### Changed
- `sys::termios::BaudRate` now implements `TryFrom<speed_t>` instead of
  `From<speed_t>`.  The old `From` implementation would panic on failure.
  ([#1159](https://github.com/nix-rust/nix/pull/1159))

- `sys::socket::ControlMessage::ScmCredentials` and
  `sys::socket::ControlMessageOwned::ScmCredentials` now wrap `UnixCredentials`
  rather than `libc::ucred`.
  ([#1160](https://github.com/nix-rust/nix/pull/1160))

- `sys::socket::recvmsg` now takes a plain `Vec` instead of a `CmsgBuffer`
  implementor.  If you were already using `cmsg_space!`, then you needn't worry.
  ([#1156](https://github.com/nix-rust/nix/pull/1156))

- `sys::socket::recvfrom` now returns
  `Result<(usize, Option<SockAddr>)>` instead of `Result<(usize, SockAddr)>`.
  ([#1145](https://github.com/nix-rust/nix/pull/1145))

- `Signal::from_c_int` has been replaced by `Signal::try_from`
  ([#1113](https://github.com/nix-rust/nix/pull/1113))

- Changed `readlink` and `readlinkat` to return `OsString`
  ([#1109](https://github.com/nix-rust/nix/pull/1109))

  ```rust
  # use nix::fcntl::{readlink, readlinkat};
  // the buffer argument of `readlink` and `readlinkat` has been removed,
  // and the return value is now an owned type (`OsString`).
  // Existing code can be updated by removing the buffer argument
  // and removing any clone or similar operation on the output

  // old code `readlink(&path, &mut buf)` can be replaced with the following
  let _: OsString = readlink(&path);

  // old code `readlinkat(dirfd, &path, &mut buf)` can be replaced with the following
  let _: OsString = readlinkat(dirfd, &path);
  ```

- Minimum supported Rust version is now 1.36.0.
  ([#1108](https://github.com/nix-rust/nix/pull/1108))

- `Ipv4Addr::octets`, `Ipv4Addr::to_std`, `Error::as_errno`,
  `ForkResult::is_child`, `ForkResult::is_parent`, `Gid::as_raw`,
  `Uid::is_root`, `Uid::as_raw`, `Pid::as_raw`, and `PollFd::revents` now take
  `self` by value.
  ([#1107](https://github.com/nix-rust/nix/pull/1107))

- Type `&CString` for parameters of `exec(v|ve|vp|vpe|veat)` are changed to `&CStr`.
  ([#1121](https://github.com/nix-rust/nix/pull/1121))

### Fixed
- Fix length of abstract socket addresses
  ([#1120](https://github.com/nix-rust/nix/pull/1120))

- Fix initialization of msghdr in recvmsg/sendmsg when built with musl
  ([#1136](https://github.com/nix-rust/nix/pull/1136))

### Removed
- Remove the deprecated `CmsgSpace`.
  ([#1156](https://github.com/nix-rust/nix/pull/1156))

## [0.15.0] - 10 August 2019
### Added
- Added `MSG_WAITALL` to `MsgFlags` in `sys::socket`.
  ([#1079](https://github.com/nix-rust/nix/pull/1079))
- Implemented `Clone`, `Copy`, `Debug`, `Eq`, `Hash`, and `PartialEq` for most
  types that support them. ([#1035](https://github.com/nix-rust/nix/pull/1035))
- Added `copy_file_range` wrapper
  ([#1069](https://github.com/nix-rust/nix/pull/1069))
- Add `mkdirat`.
  ([#1084](https://github.com/nix-rust/nix/pull/1084))
- Add `posix_fadvise`.
  ([#1089](https://github.com/nix-rust/nix/pull/1089))
- Added `AF_VSOCK` to `AddressFamily`.
  ([#1091](https://github.com/nix-rust/nix/pull/1091))
- Add `unlinkat`
  ([#1058](https://github.com/nix-rust/nix/pull/1058))
- Add `renameat`.
  ([#1097](https://github.com/nix-rust/nix/pull/1097))

### Changed
- Support for `ifaddrs` now present when building for Android.
  ([#1077](https://github.com/nix-rust/nix/pull/1077))
- Minimum supported Rust version is now 1.31.0
  ([#1035](https://github.com/nix-rust/nix/pull/1035))
  ([#1095](https://github.com/nix-rust/nix/pull/1095))
- Now functions `statfs()` and `fstatfs()` return result with `Statfs` wrapper
  ([#928](https://github.com/nix-rust/nix/pull/928))

### Fixed
- Enabled `sched_yield` for all nix hosts.
  ([#1090](https://github.com/nix-rust/nix/pull/1090))

### Removed

## [0.14.1] - 2019-06-06
### Added
- Macros exported by `nix` may now be imported via `use` on the Rust 2018
  edition without importing helper macros on Linux targets.
  ([#1066](https://github.com/nix-rust/nix/pull/1066))

  For example, in Rust 2018, the `ioctl_read_bad!` macro can now be imported
  without importing the `convert_ioctl_res!` macro.

  ```rust
  use nix::ioctl_read_bad;

  ioctl_read_bad!(tcgets, libc::TCGETS, libc::termios);
  ```

### Changed
- Changed some public types from reexports of libc types like `uint32_t` to the
  native equivalents like `u32.`
  ([#1072](https://github.com/nix-rust/nix/pull/1072/commits))

### Fixed
- Fix the build on Android and Linux/mips with recent versions of libc.
  ([#1072](https://github.com/nix-rust/nix/pull/1072/commits))

### Removed

## [0.14.0] - 2019-05-21
### Added
- Add IP_RECVIF & IP_RECVDSTADDR. Enable IP_PKTINFO and IP6_PKTINFO on netbsd/openbsd.
  ([#1002](https://github.com/nix-rust/nix/pull/1002))
- Added `inotify_init1`, `inotify_add_watch` and `inotify_rm_watch` wrappers for
  Android and Linux. ([#1016](https://github.com/nix-rust/nix/pull/1016))
- Add `ALG_SET_IV`, `ALG_SET_OP` and `ALG_SET_AEAD_ASSOCLEN` control messages and `AF_ALG`
  socket types on Linux and Android ([#1031](https://github.com/nix-rust/nix/pull/1031))
- Add killpg
  ([#1034](https://github.com/nix-rust/nix/pull/1034))
- Added ENOTSUP errno support for Linux and Android.
  ([#969](https://github.com/nix-rust/nix/pull/969))
- Add several errno constants from OpenBSD 6.2
  ([#1036](https://github.com/nix-rust/nix/pull/1036))
- Added `from_std` and `to_std` methods for `sys::socket::IpAddr`
  ([#1043](https://github.com/nix-rust/nix/pull/1043))
- Added `nix::unistd:seteuid` and `nix::unistd::setegid` for those platforms that do
  not support `setresuid` nor `setresgid` respectively.
  ([#1044](https://github.com/nix-rust/nix/pull/1044))
- Added a `access` wrapper
  ([#1045](https://github.com/nix-rust/nix/pull/1045))
- Add `forkpty`
  ([#1042](https://github.com/nix-rust/nix/pull/1042))
- Add `sched_yield`
  ([#1050](https://github.com/nix-rust/nix/pull/1050))

### Changed
- `PollFd` event flags renamed to `PollFlags` ([#1024](https://github.com/nix-rust/nix/pull/1024/))
- `recvmsg` now returns an Iterator over `ControlMessageOwned` objects rather
  than `ControlMessage` objects.  This is sadly not backwards-compatible.  Fix
  code like this:
  ```rust
  if let ControlMessage::ScmRights(&fds) = cmsg {
  ```

  By replacing it with code like this:
  ```rust
  if let ControlMessageOwned::ScmRights(fds) = cmsg {
  ```
  ([#1020](https://github.com/nix-rust/nix/pull/1020))
- Replaced `CmsgSpace` with the `cmsg_space` macro.
  ([#1020](https://github.com/nix-rust/nix/pull/1020))

### Fixed
- Fixed multiple bugs when using `sendmsg` and `recvmsg` with ancillary control messages
  ([#1020](https://github.com/nix-rust/nix/pull/1020))
- Macros exported by `nix` may now be imported via `use` on the Rust 2018
  edition without importing helper macros for BSD targets.
  ([#1041](https://github.com/nix-rust/nix/pull/1041))

  For example, in Rust 2018, the `ioctl_read_bad!` macro can now be imported
  without importing the `convert_ioctl_res!` macro.

  ```rust
  use nix::ioctl_read_bad;

  ioctl_read_bad!(tcgets, libc::TCGETS, libc::termios);
  ```

### Removed
- `Daemon`, `NOTE_REAP`, and `NOTE_EXIT_REPARENTED` are now deprecated on OSX
  and iOS.
  ([#1033](https://github.com/nix-rust/nix/pull/1033))
- `PTRACE_GETREGS`, `PTRACE_SETREGS`, `PTRACE_GETFPREGS`, and
  `PTRACE_SETFPREGS` have been removed from some platforms where they never
  should've been defined in the first place.
  ([#1055](https://github.com/nix-rust/nix/pull/1055))

## [0.13.0] - 2019-01-15
### Added
- Added PKTINFO(V4) & V6PKTINFO cmsg support - Android/FreeBSD/iOS/Linux/MacOS.
  ([#990](https://github.com/nix-rust/nix/pull/990))
- Added support of CString type in `setsockopt`.
  ([#972](https://github.com/nix-rust/nix/pull/972))
- Added option `TCP_CONGESTION` in `setsockopt`.
  ([#972](https://github.com/nix-rust/nix/pull/972))
- Added `symlinkat` wrapper.
  ([#997](https://github.com/nix-rust/nix/pull/997))
- Added `ptrace::{getregs, setregs}`.
  ([#1010](https://github.com/nix-rust/nix/pull/1010))
- Added `nix::sys::signal::signal`.
  ([#817](https://github.com/nix-rust/nix/pull/817))
- Added an `mprotect` wrapper.
  ([#991](https://github.com/nix-rust/nix/pull/991))

### Changed
### Fixed
- `lutimes` never worked on OpenBSD as it is not implemented on OpenBSD. It has
  been removed. ([#1000](https://github.com/nix-rust/nix/pull/1000))
- `fexecve` never worked on NetBSD or on OpenBSD as it is not implemented on
  either OS. It has been removed. ([#1000](https://github.com/nix-rust/nix/pull/1000))

### Removed

## [0.12.0] 2018-11-28

### Added
- Added `FromStr` and `Display` impls for `nix::sys::Signal`
  ([#884](https://github.com/nix-rust/nix/pull/884))
- Added a `sync` wrapper.
  ([#961](https://github.com/nix-rust/nix/pull/961))
- Added a `sysinfo` wrapper.
  ([#922](https://github.com/nix-rust/nix/pull/922))
- Support the `SO_PEERCRED` socket option and the `UnixCredentials` type on all Linux and Android targets.
  ([#921](https://github.com/nix-rust/nix/pull/921))
- Added support for `SCM_CREDENTIALS`, allowing to send process credentials over Unix sockets.
  ([#923](https://github.com/nix-rust/nix/pull/923))
- Added a `dir` module for reading directories (wraps `fdopendir`, `readdir`, and `rewinddir`).
  ([#916](https://github.com/nix-rust/nix/pull/916))
- Added `kmod` module that allows loading and unloading kernel modules on Linux.
  ([#930](https://github.com/nix-rust/nix/pull/930))
- Added `futimens` and `utimesat` wrappers ([#944](https://github.com/nix-rust/nix/pull/944)),
  an `lutimes` wrapper ([#967](https://github.com/nix-rust/nix/pull/967)),
  and a `utimes` wrapper ([#946](https://github.com/nix-rust/nix/pull/946)).
- Added `AF_UNSPEC` wrapper to `AddressFamily` ([#948](https://github.com/nix-rust/nix/pull/948))
- Added the `mode_t` public alias within `sys::stat`.
  ([#954](https://github.com/nix-rust/nix/pull/954))
- Added a `truncate` wrapper.
  ([#956](https://github.com/nix-rust/nix/pull/956))
- Added a `fchownat` wrapper.
  ([#955](https://github.com/nix-rust/nix/pull/955))
- Added support for `ptrace` on BSD operating systems ([#949](https://github.com/nix-rust/nix/pull/949))
- Added `ptrace` functions for reads and writes to tracee memory and ptrace kill
  ([#949](https://github.com/nix-rust/nix/pull/949)) ([#958](https://github.com/nix-rust/nix/pull/958))
- Added a `acct` wrapper module for enabling and disabling process accounting
  ([#952](https://github.com/nix-rust/nix/pull/952))
- Added the `time_t` and `suseconds_t` public aliases within `sys::time`.
  ([#968](https://github.com/nix-rust/nix/pull/968))
- Added `unistd::execvpe` for Haiku, Linux and OpenBSD
  ([#975](https://github.com/nix-rust/nix/pull/975))
- Added `Error::as_errno`.
  ([#977](https://github.com/nix-rust/nix/pull/977))

### Changed
- Increased required Rust version to 1.24.1
  ([#900](https://github.com/nix-rust/nix/pull/900))
  ([#966](https://github.com/nix-rust/nix/pull/966))

### Fixed
- Made `preadv` take immutable slice of IoVec.
  ([#914](https://github.com/nix-rust/nix/pull/914))
- Fixed passing multiple file descriptors over Unix Sockets.
  ([#918](https://github.com/nix-rust/nix/pull/918))

### Removed

## [0.11.0] 2018-06-01

### Added
- Added `sendfile` on FreeBSD and Darwin.
  ([#901](https://github.com/nix-rust/nix/pull/901))
- Added `pselect`
  ([#894](https://github.com/nix-rust/nix/pull/894))
- Exposed `preadv` and `pwritev` on the BSDs.
  ([#883](https://github.com/nix-rust/nix/pull/883))
- Added `mlockall` and `munlockall`
  ([#876](https://github.com/nix-rust/nix/pull/876))
- Added `SO_MARK` on Linux.
  ([#873](https://github.com/nix-rust/nix/pull/873))
- Added safe support for nearly any buffer type in the `sys::aio` module.
  ([#872](https://github.com/nix-rust/nix/pull/872))
- Added `sys::aio::LioCb` as a wrapper for `libc::lio_listio`.
  ([#872](https://github.com/nix-rust/nix/pull/872))
- Added `unistd::getsid`
  ([#850](https://github.com/nix-rust/nix/pull/850))
- Added `alarm`. ([#830](https://github.com/nix-rust/nix/pull/830))
- Added interface flags `IFF_NO_PI, IFF_TUN, IFF_TAP` on linux-like systems.
  ([#853](https://github.com/nix-rust/nix/pull/853))
- Added `statvfs` module to all MacOS and Linux architectures.
  ([#832](https://github.com/nix-rust/nix/pull/832))
- Added `EVFILT_EMPTY`, `EVFILT_PROCDESC`, and `EVFILT_SENDFILE` on FreeBSD.
  ([#825](https://github.com/nix-rust/nix/pull/825))
- Exposed `termios::cfmakesane` on FreeBSD.
  ([#825](https://github.com/nix-rust/nix/pull/825))
- Exposed `MSG_CMSG_CLOEXEC` on *BSD.
  ([#825](https://github.com/nix-rust/nix/pull/825))
- Added `fchmod`, `fchmodat`.
  ([#857](https://github.com/nix-rust/nix/pull/857))
- Added `request_code_write_int!` on FreeBSD/DragonFlyBSD
  ([#833](https://github.com/nix-rust/nix/pull/833))

### Changed
- `Display` and `Debug` for `SysControlAddr` now includes all fields.
  ([#837](https://github.com/nix-rust/nix/pull/837))
- `ioctl!` has been replaced with a family of `ioctl_*!` macros.
  ([#833](https://github.com/nix-rust/nix/pull/833))
- `io!`, `ior!`, `iow!`, and `iorw!` has been renamed to `request_code_none!`, `request_code_read!`,
  `request_code_write!`, and `request_code_readwrite!` respectively. These have also now been exposed
  in the documentation.
  ([#833](https://github.com/nix-rust/nix/pull/833))
- Enabled more `ptrace::Request` definitions for uncommon Linux platforms
  ([#892](https://github.com/nix-rust/nix/pull/892))
- Emulation of `FD_CLOEXEC` and `O_NONBLOCK` was removed from `socket()`, `accept4()`, and
  `socketpair()`.
  ([#907](https://github.com/nix-rust/nix/pull/907))

### Fixed
- Fixed possible panics when using `SigAction::flags` on Linux
  ([#869](https://github.com/nix-rust/nix/pull/869))
- Properly exposed 460800 and 921600 baud rates on NetBSD
  ([#837](https://github.com/nix-rust/nix/pull/837))
- Fixed `ioctl_write_int!` on FreeBSD/DragonFlyBSD
  ([#833](https://github.com/nix-rust/nix/pull/833))
- `ioctl_write_int!` now properly supports passing a `c_ulong` as the parameter on Linux non-musl targets
  ([#833](https://github.com/nix-rust/nix/pull/833))

### Removed
- Removed explicit support for the `bytes` crate from the `sys::aio` module.
  See `sys::aio::AioCb::from_boxed_slice` examples for alternatives.
  ([#872](https://github.com/nix-rust/nix/pull/872))
- Removed `sys::aio::lio_listio`.  Use `sys::aio::LioCb::listio` instead.
  ([#872](https://github.com/nix-rust/nix/pull/872))
- Removed emulated `accept4()` from macos, ios, and netbsd targets
  ([#907](https://github.com/nix-rust/nix/pull/907))
- Removed `IFF_NOTRAILERS` on OpenBSD, as it has been removed in OpenBSD 6.3
  ([#893](https://github.com/nix-rust/nix/pull/893))

## [0.10.0] 2018-01-26

### Added
- Added specialized wrapper: `sys::ptrace::step`
  ([#852](https://github.com/nix-rust/nix/pull/852))
- Added `AioCb::from_ptr` and `AioCb::from_mut_ptr`
  ([#820](https://github.com/nix-rust/nix/pull/820))
- Added specialized wrappers: `sys::ptrace::{traceme, syscall, cont, attach}`. Using the matching routines
  with `sys::ptrace::ptrace` is now deprecated.
- Added `nix::poll` module for all platforms
  ([#672](https://github.com/nix-rust/nix/pull/672))
- Added `nix::ppoll` function for FreeBSD and DragonFly
  ([#672](https://github.com/nix-rust/nix/pull/672))
- Added protocol families in `AddressFamily` enum.
  ([#647](https://github.com/nix-rust/nix/pull/647))
- Added the `pid()` method to `WaitStatus` for extracting the PID.
  ([#722](https://github.com/nix-rust/nix/pull/722))
- Added `nix::unistd:fexecve`.
  ([#727](https://github.com/nix-rust/nix/pull/727))
- Expose `uname()` on all platforms.
  ([#739](https://github.com/nix-rust/nix/pull/739))
- Expose `signalfd` module on Android as well.
  ([#739](https://github.com/nix-rust/nix/pull/739))
- Added `nix::sys::ptrace::detach`.
  ([#749](https://github.com/nix-rust/nix/pull/749))
- Added timestamp socket control message variant:
  `nix::sys::socket::ControlMessage::ScmTimestamp`
  ([#663](https://github.com/nix-rust/nix/pull/663))
- Added socket option variant that enables the timestamp socket
  control message: `nix::sys::socket::sockopt::ReceiveTimestamp`
  ([#663](https://github.com/nix-rust/nix/pull/663))
- Added more accessor methods for `AioCb`
  ([#773](https://github.com/nix-rust/nix/pull/773))
- Add `nix::sys::fallocate`
  ([#768](https:://github.com/nix-rust/nix/pull/768))
- Added `nix::unistd::mkfifo`.
  ([#602](https://github.com/nix-rust/nix/pull/774))
- Added `ptrace::Options::PTRACE_O_EXITKILL` on Linux and Android.
  ([#771](https://github.com/nix-rust/nix/pull/771))
- Added `nix::sys::uio::{process_vm_readv, process_vm_writev}` on Linux
  ([#568](https://github.com/nix-rust/nix/pull/568))
- Added `nix::unistd::{getgroups, setgroups, getgrouplist, initgroups}`. ([#733](https://github.com/nix-rust/nix/pull/733))
- Added `nix::sys::socket::UnixAddr::as_abstract` on Linux and Android.
  ([#785](https://github.com/nix-rust/nix/pull/785))
- Added `nix::unistd::execveat` on Linux and Android.
  ([#800](https://github.com/nix-rust/nix/pull/800))
- Added the `from_raw()` method to `WaitStatus` for converting raw status values
  to `WaitStatus` independent of syscalls.
  ([#741](https://github.com/nix-rust/nix/pull/741))
- Added more standard trait implementations for various types.
  ([#814](https://github.com/nix-rust/nix/pull/814))
- Added `sigprocmask` to the signal module.
  ([#826](https://github.com/nix-rust/nix/pull/826))
- Added `nix::sys::socket::LinkAddr` on Linux and all bsdlike system.
  ([#813](https://github.com/nix-rust/nix/pull/813))
- Add socket options for `IP_TRANSPARENT` / `BIND_ANY`.
  ([#835](https://github.com/nix-rust/nix/pull/835))

### Changed
- Exposed the `mqueue` module for all supported operating systems.
  ([#834](https://github.com/nix-rust/nix/pull/834))
- Use native `pipe2` on all BSD targets.  Users should notice no difference.
  ([#777](https://github.com/nix-rust/nix/pull/777))
- Renamed existing `ptrace` wrappers to encourage namespacing ([#692](https://github.com/nix-rust/nix/pull/692))
- Marked `sys::ptrace::ptrace` as `unsafe`.
- Changed function signature of `socket()` and `socketpair()`. The `protocol` argument
  has changed type from `c_int` to `SockProtocol`.
  It accepts a `None` value for default protocol that was specified with zero using `c_int`.
  ([#647](https://github.com/nix-rust/nix/pull/647))
- Made `select` easier to use, adding the ability to automatically calculate the `nfds` parameter using the new
  `FdSet::highest` ([#701](https://github.com/nix-rust/nix/pull/701))
- Exposed `unistd::setresuid` and `unistd::setresgid` on FreeBSD and OpenBSD
  ([#721](https://github.com/nix-rust/nix/pull/721))
- Refactored the `statvfs` module removing extraneous API functions and the
  `statvfs::vfs` module. Additionally  `(f)statvfs()` now return the struct
  directly. And the returned `Statvfs` struct now exposes its data through
  accessor methods. ([#729](https://github.com/nix-rust/nix/pull/729))
- The `addr` argument to `madvise` and `msync` is now `*mut` to better match the
  libc API. ([#731](https://github.com/nix-rust/nix/pull/731))
- `shm_open` and `shm_unlink` are no longer exposed on Android targets, where
  they are not officially supported. ([#731](https://github.com/nix-rust/nix/pull/731))
- `MapFlags`, `MmapAdvise`, and `MsFlags` expose some more variants and only
  officially-supported variants are provided for each target.
  ([#731](https://github.com/nix-rust/nix/pull/731))
- Marked `pty::ptsname` function as `unsafe`
  ([#744](https://github.com/nix-rust/nix/pull/744))
- Moved constants ptrace request, event and options to enums and updated ptrace functions and argument types accordingly.
  ([#749](https://github.com/nix-rust/nix/pull/749))
- `AioCb::Drop` will now panic if the `AioCb` is still in-progress ([#715](https://github.com/nix-rust/nix/pull/715))
- Restricted `nix::sys::socket::UnixAddr::new_abstract` to Linux and Android only.
  ([#785](https://github.com/nix-rust/nix/pull/785))
- The `ucred` struct has been removed in favor of a `UserCredentials` struct that
  contains only getters for its fields.
  ([#814](https://github.com/nix-rust/nix/pull/814))
- Both `ip_mreq` and `ipv6_mreq` have been replaced with `IpMembershipRequest` and
  `Ipv6MembershipRequest`.
  ([#814](https://github.com/nix-rust/nix/pull/814))
- Removed return type from `pause`.
  ([#829](https://github.com/nix-rust/nix/pull/829))
- Changed the termios APIs to allow for using a `u32` instead of the `BaudRate`
  enum on BSD platforms to support arbitrary baud rates. See the module docs for
  `nix::sys::termios` for more details.
  ([#843](https://github.com/nix-rust/nix/pull/843))

### Fixed
- Fix compilation and tests for OpenBSD targets
  ([#688](https://github.com/nix-rust/nix/pull/688))
- Fixed error handling in `AioCb::fsync`, `AioCb::read`, and `AioCb::write`.
  It is no longer an error to drop an `AioCb` that failed to enqueue in the OS.
  ([#715](https://github.com/nix-rust/nix/pull/715))
- Fix potential memory corruption on non-Linux platforms when using
  `sendmsg`/`recvmsg`, caused by mismatched `msghdr` definition.
  ([#648](https://github.com/nix-rust/nix/pull/648))

### Removed
- `AioCb::from_boxed_slice` has been removed.  It was never actually safe.  Use
  `from_bytes` or `from_bytes_mut` instead.
  ([#820](https://github.com/nix-rust/nix/pull/820))
- The syscall module has been removed. This only exposed enough functionality for
  `memfd_create()` and `pivot_root()`, which are still exposed as separate functions.
  ([#747](https://github.com/nix-rust/nix/pull/747))
- The `Errno` variants are no longer reexported from the `errno` module. `Errno` itself is no longer reexported from the
  crate root and instead must be accessed using the `errno` module. ([#696](https://github.com/nix-rust/nix/pull/696))
- Removed `MS_VERBOSE`, `MS_NOSEC`, and `MS_BORN` from `MsFlags`. These
  are internal kernel flags and should never have been exposed.
  ([#814](https://github.com/nix-rust/nix/pull/814))


## [0.9.0] 2017-07-23

### Added
- Added `sysconf`, `pathconf`, and `fpathconf`
  ([#630](https://github.com/nix-rust/nix/pull/630)
- Added `sys::signal::SigAction::{ flags, mask, handler}`
  ([#611](https://github.com/nix-rust/nix/pull/609)
- Added `nix::sys::pthread::pthread_self`
  ([#591](https://github.com/nix-rust/nix/pull/591)
- Added `AioCb::from_boxed_slice`
  ([#582](https://github.com/nix-rust/nix/pull/582)
- Added `nix::unistd::{openat, fstatat, readlink, readlinkat}`
  ([#551](https://github.com/nix-rust/nix/pull/551))
- Added `nix::pty::{grantpt, posix_openpt, ptsname/ptsname_r, unlockpt}`
  ([#556](https://github.com/nix-rust/nix/pull/556)
- Added `nix::ptr::openpty`
  ([#456](https://github.com/nix-rust/nix/pull/456))
- Added `nix::ptrace::{ptrace_get_data, ptrace_getsiginfo, ptrace_setsiginfo
  and nix::Error::UnsupportedOperation}`
  ([#614](https://github.com/nix-rust/nix/pull/614))
- Added `cfmakeraw`, `cfsetspeed`, and `tcgetsid`. ([#527](https://github.com/nix-rust/nix/pull/527))
- Added "bad none", "bad write_ptr", "bad write_int", and "bad readwrite" variants to the `ioctl!`
  macro. ([#670](https://github.com/nix-rust/nix/pull/670))
- On Linux and Android, added support for receiving `PTRACE_O_TRACESYSGOOD`
  events from `wait` and `waitpid` using `WaitStatus::PtraceSyscall`
  ([#566](https://github.com/nix-rust/nix/pull/566)).

### Changed
- The `ioctl!` macro and its variants now allow the generated functions to have
  doccomments. ([#661](https://github.com/nix-rust/nix/pull/661))
- Changed `ioctl!(write ...)` into `ioctl!(write_ptr ...)` and `ioctl!(write_int ..)` variants
  to more clearly separate those use cases. ([#670](https://github.com/nix-rust/nix/pull/670))
- Marked `sys::mman::{ mmap, munmap, madvise, munlock, msync }` as unsafe.
  ([#559](https://github.com/nix-rust/nix/pull/559))
- Minimum supported Rust version is now 1.13.
- Removed `revents` argument from `PollFd::new()` as it's an output argument and
  will be overwritten regardless of value.
  ([#542](https://github.com/nix-rust/nix/pull/542))
- Changed type signature of `sys::select::FdSet::contains` to make `self`
  immutable ([#564](https://github.com/nix-rust/nix/pull/564))
- Introduced wrapper types for `gid_t`, `pid_t`, and `uid_t` as `Gid`, `Pid`, and `Uid`
  respectively. Various functions have been changed to use these new types as
  arguments. ([#629](https://github.com/nix-rust/nix/pull/629))
- Fixed compilation on all Android and iOS targets ([#527](https://github.com/nix-rust/nix/pull/527))
  and promoted them to Tier 2 support.
- `nix::sys::statfs::{statfs,fstatfs}` uses statfs definition from `libc::statfs` instead of own linux specific type `nix::sys::Statfs`.
  Also file system type constants like `nix::sys::statfs::ADFS_SUPER_MAGIC` were removed in favor of the libc equivalent.
  ([#561](https://github.com/nix-rust/nix/pull/561))
- Revised the termios API including additional tests and documentation and exposed it on iOS. ([#527](https://github.com/nix-rust/nix/pull/527))
- `eventfd`, `signalfd`, and `pwritev`/`preadv` functionality is now included by default for all
  supported platforms. ([#681](https://github.com/nix-rust/nix/pull/561))
- The `ioctl!` macro's plain variants has been replaced with "bad read" to be consistent with
  other variants. The generated functions also have more strict types for their arguments. The
  "*_buf" variants also now calculate total array size and take slice references for improved type
  safety. The documentation has also been dramatically improved.
  ([#670](https://github.com/nix-rust/nix/pull/670))

### Removed
- Removed `io::Error` from `nix::Error` and the conversion from `nix::Error` to `Errno`
  ([#614](https://github.com/nix-rust/nix/pull/614))
- All feature flags have been removed in favor of conditional compilation on supported platforms.
  `execvpe` is no longer supported, but this was already broken and will be added back in the next
  release. ([#681](https://github.com/nix-rust/nix/pull/561))
- Removed `ioc_*` functions and many helper constants and macros within the `ioctl` module. These
  should always have been private and only the `ioctl!` should be used in public code.
  ([#670](https://github.com/nix-rust/nix/pull/670))

### Fixed
- Fixed multiple issues compiling under different archetectures and OSes.
  Now compiles on Linux/MIPS ([#538](https://github.com/nix-rust/nix/pull/538)),
  `Linux/PPC` ([#553](https://github.com/nix-rust/nix/pull/553)),
  `MacOS/x86_64,i686` ([#553](https://github.com/nix-rust/nix/pull/553)),
  `NetBSD/x64_64` ([#538](https://github.com/nix-rust/nix/pull/538)),
  `FreeBSD/x86_64,i686` ([#536](https://github.com/nix-rust/nix/pull/536)), and
  `Android` ([#631](https://github.com/nix-rust/nix/pull/631)).
- `bind` and `errno_location` now work correctly on `Android`
  ([#631](https://github.com/nix-rust/nix/pull/631))
- Added `nix::ptrace` on all Linux-kernel-based platforms
  [#624](https://github.com/nix-rust/nix/pull/624). Previously it was
  only available on x86, x86-64, and ARM, and also not on Android.
- Fixed `sys::socket::sendmsg` with zero entry `cmsgs` parameter.
  ([#623](https://github.com/nix-rust/nix/pull/623))
- Multiple constants related to the termios API have now been properly defined for
  all supported platforms. ([#527](https://github.com/nix-rust/nix/pull/527))
- `ioctl!` macro now supports working with non-int datatypes and properly supports all platforms.
  ([#670](https://github.com/nix-rust/nix/pull/670))

## [0.8.1] 2017-04-16

### Fixed
- Fixed build on FreeBSD. (Cherry-picked
  [a859ee3c](https://github.com/nix-rust/nix/commit/a859ee3c9396dfdb118fcc2c8ecc697e2d303467))

## [0.8.0] 2017-03-02

### Added
- Added `::nix::sys::termios::BaudRate` enum to provide portable baudrate
  values. ([#518](https://github.com/nix-rust/nix/pull/518))
- Added a new `WaitStatus::PtraceEvent` to support ptrace events on Linux
  and Android ([#438](https://github.com/nix-rust/nix/pull/438))
- Added support for POSIX AIO
  ([#483](https://github.com/nix-rust/nix/pull/483))
  ([#506](https://github.com/nix-rust/nix/pull/506))
- Added support for XNU system control sockets
  ([#478](https://github.com/nix-rust/nix/pull/478))
- Added support for `ioctl` calls on BSD platforms
  ([#478](https://github.com/nix-rust/nix/pull/478))
- Added struct `TimeSpec`
  ([#475](https://github.com/nix-rust/nix/pull/475))
  ([#483](https://github.com/nix-rust/nix/pull/483))
- Added complete definitions for all kqueue-related constants on all supported
  OSes
  ([#415](https://github.com/nix-rust/nix/pull/415))
- Added function `epoll_create1` and bitflags `EpollCreateFlags` in
  `::nix::sys::epoll` in order to support `::libc::epoll_create1`.
  ([#410](https://github.com/nix-rust/nix/pull/410))
- Added `setresuid` and `setresgid` for Linux in `::nix::unistd`
  ([#448](https://github.com/nix-rust/nix/pull/448))
- Added `getpgid` in `::nix::unistd`
  ([#433](https://github.com/nix-rust/nix/pull/433))
- Added `tcgetpgrp` and `tcsetpgrp` in `::nix::unistd`
  ([#451](https://github.com/nix-rust/nix/pull/451))
- Added `CLONE_NEWCGROUP` in `::nix::sched`
  ([#457](https://github.com/nix-rust/nix/pull/457))
- Added `getpgrp` in `::nix::unistd`
  ([#491](https://github.com/nix-rust/nix/pull/491))
- Added `fchdir` in `::nix::unistd`
  ([#497](https://github.com/nix-rust/nix/pull/497))
- Added `major` and `minor` in `::nix::sys::stat` for decomposing `dev_t`
  ([#508](https://github.com/nix-rust/nix/pull/508))
- Fixed the style of many bitflags and use `libc` in more places.
  ([#503](https://github.com/nix-rust/nix/pull/503))
- Added `ppoll` in `::nix::poll`
  ([#520](https://github.com/nix-rust/nix/pull/520))
- Added support for getting and setting pipe size with fcntl(2) on Linux
  ([#540](https://github.com/nix-rust/nix/pull/540))

### Changed
- `::nix::sys::termios::{cfgetispeed, cfsetispeed, cfgetospeed, cfsetospeed}`
  switched  to use `BaudRate` enum from `speed_t`.
  ([#518](https://github.com/nix-rust/nix/pull/518))
- `epoll_ctl` now could accept None as argument `event`
  when op is `EpollOp::EpollCtlDel`.
  ([#480](https://github.com/nix-rust/nix/pull/480))
- Removed the `bad` keyword from the `ioctl!` macro
  ([#478](https://github.com/nix-rust/nix/pull/478))
- Changed `TimeVal` into an opaque Newtype
  ([#475](https://github.com/nix-rust/nix/pull/475))
- `kill`'s signature, defined in `::nix::sys::signal`, changed, so that the
  signal parameter has type `T: Into<Option<Signal>>`. `None` as an argument
  for that parameter will result in a 0 passed to libc's `kill`, while a
  `Some`-argument will result in the previous behavior for the contained
  `Signal`.
  ([#445](https://github.com/nix-rust/nix/pull/445))
- The minimum supported version of rustc is now 1.7.0.
  ([#444](https://github.com/nix-rust/nix/pull/444))
- Changed `KEvent` to an opaque structure that may only be modified by its
  constructor and the `ev_set` method.
  ([#415](https://github.com/nix-rust/nix/pull/415))
  ([#442](https://github.com/nix-rust/nix/pull/442))
  ([#463](https://github.com/nix-rust/nix/pull/463))
- `pipe2` now calls `libc::pipe2` where available. Previously it was emulated
  using `pipe`, which meant that setting `O_CLOEXEC` was not atomic.
  ([#427](https://github.com/nix-rust/nix/pull/427))
- Renamed `EpollEventKind` to `EpollFlags` in `::nix::sys::epoll` in order for
  it to conform with our conventions.
  ([#410](https://github.com/nix-rust/nix/pull/410))
- `EpollEvent` in `::nix::sys::epoll` is now an opaque proxy for
  `::libc::epoll_event`. The formerly public field `events` is now be read-only
  accessible with the new method `events()` of `EpollEvent`. Instances of
  `EpollEvent` can be constructed using the new method `new()` of EpollEvent.
  ([#410](https://github.com/nix-rust/nix/pull/410))
- `SigFlags` in `::nix::sys::signal` has be renamed to `SigmaskHow` and its type
  has changed from `bitflags` to `enum` in order to conform to our conventions.
  ([#460](https://github.com/nix-rust/nix/pull/460))
- `sethostname` now takes a `&str` instead of a `&[u8]` as this provides an API
  that makes more sense in normal, correct usage of the API.
- `gethostname` previously did not expose the actual length of the hostname
  written from the underlying system call at all.  This has been updated to
  return a `&CStr` within the provided buffer that is always properly
  NUL-terminated (this is not guaranteed by the call with all platforms/libc
  implementations).
- Exposed all fcntl(2) operations at the module level, so they can be
  imported direclty instead of via `FcntlArg` enum.
  ([#541](https://github.com/nix-rust/nix/pull/541))

### Fixed
- Fixed multiple issues with Unix domain sockets on non-Linux OSes
  ([#474](https://github.com/nix-rust/nix/pull/415))
- Fixed using kqueue with `EVFILT_USER` on FreeBSD
  ([#415](https://github.com/nix-rust/nix/pull/415))
- Fixed the build on FreeBSD, and fixed the getsockopt, sendmsg, and recvmsg
  functions on that same OS.
  ([#397](https://github.com/nix-rust/nix/pull/397))
- Fixed an off-by-one bug in `UnixAddr::new_abstract` in `::nix::sys::socket`.
  ([#429](https://github.com/nix-rust/nix/pull/429))
- Fixed clone passing a potentially unaligned stack.
  ([#490](https://github.com/nix-rust/nix/pull/490))
- Fixed mkdev not creating a `dev_t` the same way as libc.
  ([#508](https://github.com/nix-rust/nix/pull/508))

## [0.7.0] 2016-09-09

### Added
- Added `lseek` and `lseek64` in `::nix::unistd`
  ([#377](https://github.com/nix-rust/nix/pull/377))
- Added `mkdir` and `getcwd` in `::nix::unistd`
  ([#416](https://github.com/nix-rust/nix/pull/416))
- Added accessors `sigmask_mut` and `sigmask` to `UContext` in
  `::nix::ucontext`.
  ([#370](https://github.com/nix-rust/nix/pull/370))
- Added `WUNTRACED` to `WaitPidFlag` in `::nix::sys::wait` for non-_linux_
  targets.
  ([#379](https://github.com/nix-rust/nix/pull/379))
- Added new module `::nix::sys::reboot` with enumeration `RebootMode` and
  functions `reboot` and `set_cad_enabled`. Currently for _linux_ only.
  ([#386](https://github.com/nix-rust/nix/pull/386))
- `FdSet` in `::nix::sys::select` now also implements `Clone`.
  ([#405](https://github.com/nix-rust/nix/pull/405))
- Added `F_FULLFSYNC` to `FcntlArg` in `::nix::fcntl` for _apple_ targets.
  ([#407](https://github.com/nix-rust/nix/pull/407))
- Added `CpuSet::unset` in `::nix::sched`.
  ([#402](https://github.com/nix-rust/nix/pull/402))
- Added constructor method `new()` to `PollFd` in `::nix::poll`, in order to
  allow creation of objects, after removing public access to members.
  ([#399](https://github.com/nix-rust/nix/pull/399))
- Added method `revents()` to `PollFd` in `::nix::poll`, in order to provide
  read access to formerly public member `revents`.
  ([#399](https://github.com/nix-rust/nix/pull/399))
- Added `MSG_CMSG_CLOEXEC` to `MsgFlags` in `::nix::sys::socket` for _linux_ only.
  ([#422](https://github.com/nix-rust/nix/pull/422))

### Changed
- Replaced the reexported integer constants for signals by the enumeration
  `Signal` in `::nix::sys::signal`.
  ([#362](https://github.com/nix-rust/nix/pull/362))
- Renamed `EventFdFlag` to `EfdFlags` in `::nix::sys::eventfd`.
  ([#383](https://github.com/nix-rust/nix/pull/383))
- Changed the result types of `CpuSet::is_set` and `CpuSet::set` in
  `::nix::sched` to `Result<bool>` and `Result<()>`, respectively. They now
  return `EINVAL`, if an invalid argument for the `field` parameter is passed.
  ([#402](https://github.com/nix-rust/nix/pull/402))
- `MqAttr` in `::nix::mqueue` is now an opaque proxy for `::libc::mq_attr`,
  which has the same structure as the old `MqAttr`. The field `mq_flags` of
  `::libc::mq_attr` is readable using the new method `flags()` of `MqAttr`.
  `MqAttr` also no longer implements `Debug`.
  ([#392](https://github.com/nix-rust/nix/pull/392))
- The parameter `msq_prio` of `mq_receive` with type `u32` in `::nix::mqueue`
  was replaced by a parameter named `msg_prio` with type `&mut u32`, so that
  the message priority can be obtained by the caller.
  ([#392](https://github.com/nix-rust/nix/pull/392))
- The type alias `MQd` in `::nix::queue` was replaced by the type alias
  `libc::mqd_t`, both of which are aliases for the same type.
  ([#392](https://github.com/nix-rust/nix/pull/392))

### Removed
- Type alias `SigNum` from `::nix::sys::signal`.
  ([#362](https://github.com/nix-rust/nix/pull/362))
- Type alias `CpuMask` from `::nix::shed`.
  ([#402](https://github.com/nix-rust/nix/pull/402))
- Removed public fields from `PollFd` in `::nix::poll`. (See also added method
  `revents()`.
  ([#399](https://github.com/nix-rust/nix/pull/399))

### Fixed
- Fixed the build problem for NetBSD (Note, that we currently do not support
  it, so it might already be broken again).
  ([#389](https://github.com/nix-rust/nix/pull/389))
- Fixed the build on FreeBSD, and fixed the getsockopt, sendmsg, and recvmsg
  functions on that same OS.
  ([#397](https://github.com/nix-rust/nix/pull/397))

## [0.6.0] 2016-06-10

### Added
- Added `gettid` in `::nix::unistd` for _linux_ and _android_.
  ([#293](https://github.com/nix-rust/nix/pull/293))
- Some _mips_ support in `::nix::sched` and `::nix::sys::syscall`.
  ([#301](https://github.com/nix-rust/nix/pull/301))
- Added `SIGNALFD_SIGINFO_SIZE` in `::nix::sys::signalfd`.
  ([#309](https://github.com/nix-rust/nix/pull/309))
- Added new module `::nix::ucontext` with struct `UContext`. Currently for
  _linux_ only.
  ([#311](https://github.com/nix-rust/nix/pull/311))
- Added `EPOLLEXCLUSIVE` to `EpollEventKind` in `::nix::sys::epoll`.
  ([#330](https://github.com/nix-rust/nix/pull/330))
- Added `pause` to `::nix::unistd`.
  ([#336](https://github.com/nix-rust/nix/pull/336))
- Added `sleep` to `::nix::unistd`.
  ([#351](https://github.com/nix-rust/nix/pull/351))
- Added `S_IFDIR`, `S_IFLNK`, `S_IFMT` to `SFlag` in `::nix::sys::stat`.
  ([#359](https://github.com/nix-rust/nix/pull/359))
- Added `clear` and `extend` functions to `SigSet`'s implementation in
  `::nix::sys::signal`.
  ([#347](https://github.com/nix-rust/nix/pull/347))
- `sockaddr_storage_to_addr` in `::nix::sys::socket` now supports `sockaddr_nl`
  on _linux_ and _android_.
  ([#366](https://github.com/nix-rust/nix/pull/366))
- Added support for `SO_ORIGINAL_DST` in `::nix::sys::socket` on _linux_.
  ([#367](https://github.com/nix-rust/nix/pull/367))
- Added `SIGINFO` in `::nix::sys::signal` for the _macos_ target as well as
  `SIGPWR` and `SIGSTKFLT` in `::nix::sys::signal` for non-_macos_ targets.
  ([#361](https://github.com/nix-rust/nix/pull/361))

### Changed
- Changed the structure `IoVec` in `::nix::sys::uio`.
  ([#304](https://github.com/nix-rust/nix/pull/304))
- Replaced `CREATE_NEW_FD` by `SIGNALFD_NEW` in `::nix::sys::signalfd`.
  ([#309](https://github.com/nix-rust/nix/pull/309))
- Renamed `SaFlag` to `SaFlags` and `SigFlag` to `SigFlags` in
  `::nix::sys::signal`.
  ([#314](https://github.com/nix-rust/nix/pull/314))
- Renamed `Fork` to `ForkResult` and changed its fields in `::nix::unistd`.
  ([#332](https://github.com/nix-rust/nix/pull/332))
- Added the `signal` parameter to `clone`'s signature in `::nix::sched`.
  ([#344](https://github.com/nix-rust/nix/pull/344))
- `execv`, `execve`, and `execvp` now return `Result<Void>` instead of
  `Result<()>` in `::nix::unistd`.
  ([#357](https://github.com/nix-rust/nix/pull/357))

### Fixed
- Improved the conversion from `std::net::SocketAddr` to `InetAddr` in
  `::nix::sys::socket::addr`.
  ([#335](https://github.com/nix-rust/nix/pull/335))

## [0.5.0] 2016-03-01<|MERGE_RESOLUTION|>--- conflicted
+++ resolved
@@ -5,6 +5,8 @@
 
 ## [Unreleased] - ReleaseDate
 ### Added
+- Added public API for the `PTRACE_GETFPREGS` and `PTRACE_SETFPREGS` requests.
+  (#[1356](https://github.com/nix-rust/nix/pull/1356))
 
 ### Changed
 - Made `forkpty` unsafe, like `fork`
@@ -21,16 +23,11 @@
 - Added `personality` (#[1331](https://github.com/nix-rust/nix/pull/1331))
 - Added limited Fuchsia support (#[1285](https://github.com/nix-rust/nix/pull/1285))
 - Added `getpeereid` (#[1342](https://github.com/nix-rust/nix/pull/1342))
-<<<<<<< HEAD
-- Added public API for the `PTRACE_GETFPREGS` and `PTRACE_SETFPREGS` requests.
-  (#[1356](https://github.com/nix-rust/nix/pull/1356))
-
-### Fixed
-=======
+
+### Fixed
 - Implemented `IntoIterator` for `Dir`
   (#[1333](https://github.com/nix-rust/nix/pull/1333)).
 
->>>>>>> 7e2ae524
 ### Changed
 
 - Minimum supported Rust version is now 1.40.0.
