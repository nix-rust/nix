--- conflicted
+++ resolved
@@ -578,7 +578,6 @@
     )
     .unwrap();
     let class = 0x80; // CS4
-<<<<<<< HEAD
     setsockopt(&fd, sockopt::Ipv6TClass, &class).unwrap();
     assert_eq!(getsockopt(&fd, sockopt::Ipv6TClass).unwrap(), class);
 }
@@ -1270,9 +1269,6 @@
     setsockopt(&fd, sockopt::AttachReusePortCbpf, &fp).unwrap_or_else(|e| {
         assert_eq!(e, nix::errno::Errno::ENOPROTOOPT);
     });
-=======
-    setsockopt(fd, sockopt::Ipv6TClass, &class).unwrap();
-    assert_eq!(getsockopt(fd, sockopt::Ipv6TClass).unwrap(), class);
 }
 
 #[test]
@@ -1304,5 +1300,4 @@
 
     setsockopt(fd, sockopt::IpDropSourceMembership, &request)
         .expect("drop source specific multicast membership should succeed");
->>>>>>> 76d03816
 }