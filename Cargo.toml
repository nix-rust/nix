--- conflicted
+++ resolved
@@ -16,15 +16,9 @@
 ]
 
 [dependencies]
-<<<<<<< HEAD
 libc = { version = "0.2.68", features = [ "extra_traits" ] }
-bitflags = "1.0"
-cfg-if = "0.1.2"
-=======
-libc = { version = "0.2.60", features = [ "extra_traits" ] }
 bitflags = "1.1"
 cfg-if = "0.1.10"
->>>>>>> 627dff90
 void = "1.0.2"
 
 [target.'cfg(target_os = "dragonfly")'.build-dependencies]
