//! Socket interface functions
//!
//! [Further reading](https://man7.org/linux/man-pages/man7/socket.7.html)
<<<<<<< HEAD
#[cfg(linux_android)]
=======
#[cfg(any(
    target_os = "android",
    target_os = "freebsd",
    target_os = "linux"
))]
>>>>>>> 28e2a5e2
#[cfg(feature = "uio")]
use crate::sys::time::TimeSpec;
#[cfg(not(target_os = "redox"))]
#[cfg(feature = "uio")]
use crate::sys::time::TimeVal;
use crate::{errno::Errno, Result};
use cfg_if::cfg_if;
use libc::{self, c_int, size_t, socklen_t};
#[cfg(all(feature = "uio", not(target_os = "redox")))]
use libc::{
    c_void, iovec, CMSG_DATA, CMSG_FIRSTHDR, CMSG_LEN, CMSG_NXTHDR, CMSG_SPACE,
};
#[cfg(not(target_os = "redox"))]
use std::io::{IoSlice, IoSliceMut};
#[cfg(feature = "net")]
use std::net;
use std::os::unix::io::{AsFd, AsRawFd, FromRawFd, OwnedFd, RawFd};
use std::{mem, ptr};

#[deny(missing_docs)]
mod addr;
#[deny(missing_docs)]
pub mod sockopt;

/*
 *
 * ===== Re-exports =====
 *
 */

pub use self::addr::{SockaddrLike, SockaddrStorage};

#[cfg(solarish)]
pub use self::addr::{AddressFamily, UnixAddr};
#[cfg(not(solarish))]
pub use self::addr::{AddressFamily, UnixAddr};
#[cfg(not(any(
    target_os = "illumos",
    target_os = "solaris",
    target_os = "haiku",
    target_os = "redox",
)))]
#[cfg(feature = "net")]
pub use self::addr::{LinkAddr, SockaddrIn, SockaddrIn6};
#[cfg(any(
    target_os = "illumos",
    target_os = "solaris",
    target_os = "haiku",
    target_os = "redox",
))]
#[cfg(feature = "net")]
pub use self::addr::{SockaddrIn, SockaddrIn6};

#[cfg(linux_android)]
pub use crate::sys::socket::addr::alg::AlgAddr;
#[cfg(linux_android)]
pub use crate::sys::socket::addr::netlink::NetlinkAddr;
#[cfg(apple_targets)]
#[cfg(feature = "ioctl")]
pub use crate::sys::socket::addr::sys_control::SysControlAddr;
#[cfg(any(
    target_os = "android",
    target_os = "linux",
    target_os = "macos"
))]
pub use crate::sys::socket::addr::vsock::VsockAddr;

#[cfg(all(feature = "uio", not(target_os = "redox")))]
pub use libc::{cmsghdr, msghdr};
pub use libc::{sa_family_t, sockaddr, sockaddr_storage, sockaddr_un};
#[cfg(feature = "net")]
pub use libc::{sockaddr_in, sockaddr_in6};

#[cfg(feature = "net")]
use crate::sys::socket::addr::{ipv4addr_to_libc, ipv6addr_to_libc};

/// These constants are used to specify the communication semantics
/// when creating a socket with [`socket()`](fn.socket.html)
#[derive(Clone, Copy, PartialEq, Eq, Debug)]
#[repr(i32)]
#[non_exhaustive]
pub enum SockType {
    /// Provides sequenced, reliable, two-way, connection-
    /// based byte streams.  An out-of-band data transmission
    /// mechanism may be supported.
    Stream = libc::SOCK_STREAM,
    /// Supports datagrams (connectionless, unreliable
    /// messages of a fixed maximum length).
    Datagram = libc::SOCK_DGRAM,
    /// Provides a sequenced, reliable, two-way connection-
    /// based data transmission path for datagrams of fixed
    /// maximum length; a consumer is required to read an
    /// entire packet with each input system call.
    SeqPacket = libc::SOCK_SEQPACKET,
    /// Provides raw network protocol access.
    #[cfg(not(target_os = "redox"))]
    Raw = libc::SOCK_RAW,
    /// Provides a reliable datagram layer that does not
    /// guarantee ordering.
    #[cfg(not(any(target_os = "haiku", target_os = "redox")))]
    Rdm = libc::SOCK_RDM,
}
// The TryFrom impl could've been derived using libc_enum!.  But for
// backwards-compatibility with Nix-0.25.0 we manually implement it, so as to
// keep the old variant names.
impl TryFrom<i32> for SockType {
    type Error = crate::Error;

    fn try_from(x: i32) -> Result<Self> {
        match x {
            libc::SOCK_STREAM => Ok(Self::Stream),
            libc::SOCK_DGRAM => Ok(Self::Datagram),
            libc::SOCK_SEQPACKET => Ok(Self::SeqPacket),
            #[cfg(not(target_os = "redox"))]
            libc::SOCK_RAW => Ok(Self::Raw),
            #[cfg(not(any(target_os = "haiku", target_os = "redox")))]
            libc::SOCK_RDM => Ok(Self::Rdm),
            _ => Err(Errno::EINVAL),
        }
    }
}

/// Constants used in [`socket`](fn.socket.html) and [`socketpair`](fn.socketpair.html)
/// to specify the protocol to use.
#[repr(i32)]
#[derive(Clone, Copy, Debug, Eq, Hash, PartialEq)]
#[non_exhaustive]
pub enum SockProtocol {
    /// TCP protocol ([ip(7)](https://man7.org/linux/man-pages/man7/ip.7.html))
    Tcp = libc::IPPROTO_TCP,
    /// UDP protocol ([ip(7)](https://man7.org/linux/man-pages/man7/ip.7.html))
    Udp = libc::IPPROTO_UDP,
    /// Raw sockets ([raw(7)](https://man7.org/linux/man-pages/man7/raw.7.html))
    Raw = libc::IPPROTO_RAW,
    /// Allows applications to configure and control a KEXT
    /// ([ref](https://developer.apple.com/library/content/documentation/Darwin/Conceptual/NKEConceptual/control/control.html))
    #[cfg(apple_targets)]
    KextControl = libc::SYSPROTO_CONTROL,
    /// Receives routing and link updates and may be used to modify the routing tables (both IPv4 and IPv6), IP addresses, link
    // parameters, neighbor setups, queueing disciplines, traffic classes and packet classifiers
    /// ([ref](https://www.man7.org/linux/man-pages/man7/netlink.7.html))
    #[cfg(linux_android)]
    NetlinkRoute = libc::NETLINK_ROUTE,
    /// Reserved for user-mode socket protocols
    /// ([ref](https://www.man7.org/linux/man-pages/man7/netlink.7.html))
    #[cfg(linux_android)]
    NetlinkUserSock = libc::NETLINK_USERSOCK,
    /// Query information about sockets of various protocol families from the kernel
    /// ([ref](https://www.man7.org/linux/man-pages/man7/netlink.7.html))
    #[cfg(linux_android)]
    NetlinkSockDiag = libc::NETLINK_SOCK_DIAG,
    /// Netfilter/iptables ULOG.
    /// ([ref](https://www.man7.org/linux/man-pages/man7/netlink.7.html))
    #[cfg(linux_android)]
    NetlinkNFLOG = libc::NETLINK_NFLOG,
    /// SELinux event notifications.
    /// ([ref](https://www.man7.org/linux/man-pages/man7/netlink.7.html))
    #[cfg(linux_android)]
    NetlinkSELinux = libc::NETLINK_SELINUX,
    /// Open-iSCSI
    /// ([ref](https://www.man7.org/linux/man-pages/man7/netlink.7.html))
    #[cfg(linux_android)]
    NetlinkISCSI = libc::NETLINK_ISCSI,
    /// Auditing
    /// ([ref](https://www.man7.org/linux/man-pages/man7/netlink.7.html))
    #[cfg(linux_android)]
    NetlinkAudit = libc::NETLINK_AUDIT,
    /// Access to FIB lookup from user space
    /// ([ref](https://www.man7.org/linux/man-pages/man7/netlink.7.html))
    #[cfg(linux_android)]
    NetlinkFIBLookup = libc::NETLINK_FIB_LOOKUP,
    /// Netfilter subsystem
    /// ([ref](https://www.man7.org/linux/man-pages/man7/netlink.7.html))
    #[cfg(linux_android)]
    NetlinkNetFilter = libc::NETLINK_NETFILTER,
    /// SCSI Transports
    /// ([ref](https://www.man7.org/linux/man-pages/man7/netlink.7.html))
    #[cfg(linux_android)]
    NetlinkSCSITransport = libc::NETLINK_SCSITRANSPORT,
    /// Infiniband RDMA
    /// ([ref](https://www.man7.org/linux/man-pages/man7/netlink.7.html))
    #[cfg(linux_android)]
    NetlinkRDMA = libc::NETLINK_RDMA,
    /// Transport IPv6 packets from netfilter to user space.  Used by ip6_queue kernel module.
    /// ([ref](https://www.man7.org/linux/man-pages/man7/netlink.7.html))
    #[cfg(linux_android)]
    NetlinkIPv6Firewall = libc::NETLINK_IP6_FW,
    /// DECnet routing messages
    /// ([ref](https://www.man7.org/linux/man-pages/man7/netlink.7.html))
    #[cfg(linux_android)]
    NetlinkDECNetRoutingMessage = libc::NETLINK_DNRTMSG,
    /// Kernel messages to user space
    /// ([ref](https://www.man7.org/linux/man-pages/man7/netlink.7.html))
    #[cfg(linux_android)]
    NetlinkKObjectUEvent = libc::NETLINK_KOBJECT_UEVENT,
    /// Generic netlink family for simplified netlink usage.
    /// ([ref](https://www.man7.org/linux/man-pages/man7/netlink.7.html))
    #[cfg(linux_android)]
    NetlinkGeneric = libc::NETLINK_GENERIC,
    /// Netlink interface to request information about ciphers registered with the kernel crypto API as well as allow
    /// configuration of the kernel crypto API.
    /// ([ref](https://www.man7.org/linux/man-pages/man7/netlink.7.html))
    #[cfg(linux_android)]
    NetlinkCrypto = libc::NETLINK_CRYPTO,
    /// Non-DIX type protocol number defined for the Ethernet IEEE 802.3 interface that allows packets of all protocols
    /// defined in the interface to be received.
    /// ([ref](https://man7.org/linux/man-pages/man7/packet.7.html))
    // The protocol number is fed into the socket syscall in network byte order.
    #[cfg(linux_android)]
    EthAll = (libc::ETH_P_ALL as u16).to_be() as i32,
    /// ICMP protocol ([icmp(7)](https://man7.org/linux/man-pages/man7/icmp.7.html))
    Icmp = libc::IPPROTO_ICMP,
    /// ICMPv6 protocol (ICMP over IPv6)
    IcmpV6 = libc::IPPROTO_ICMPV6,
}

impl SockProtocol {
    /// The Controller Area Network raw socket protocol
    /// ([ref](https://docs.kernel.org/networking/can.html#how-to-use-socketcan))
    #[cfg(target_os = "linux")]
    #[allow(non_upper_case_globals)]
    pub const CanRaw: SockProtocol = SockProtocol::Icmp; // Matches libc::CAN_RAW

    /// The Controller Area Network broadcast manager protocol
    /// ([ref](https://docs.kernel.org/networking/can.html#how-to-use-socketcan))
    #[cfg(target_os = "linux")]
    #[allow(non_upper_case_globals)]
    pub const CanBcm: SockProtocol = SockProtocol::NetlinkUserSock; // Matches libc::CAN_BCM

    /// Allows applications and other KEXTs to be notified when certain kernel events occur
    /// ([ref](https://developer.apple.com/library/content/documentation/Darwin/Conceptual/NKEConceptual/control/control.html))
    #[cfg(apple_targets)]
    #[allow(non_upper_case_globals)]
    pub const KextEvent: SockProtocol = SockProtocol::Icmp; // Matches libc::SYSPROTO_EVENT
}
#[cfg(linux_android)]
libc_bitflags! {
    /// Configuration flags for `SO_TIMESTAMPING` interface
    ///
    /// For use with [`Timestamping`][sockopt::Timestamping].
    /// [Further reading](https://www.kernel.org/doc/html/latest/networking/timestamping.html)
    pub struct TimestampingFlag: libc::c_uint {
        /// Report any software timestamps when available.
        SOF_TIMESTAMPING_SOFTWARE;
        /// Report hardware timestamps as generated by SOF_TIMESTAMPING_TX_HARDWARE when available.
        SOF_TIMESTAMPING_RAW_HARDWARE;
        /// Collect transmitting timestamps as reported by hardware
        SOF_TIMESTAMPING_TX_HARDWARE;
        /// Collect transmitting timestamps as reported by software
        SOF_TIMESTAMPING_TX_SOFTWARE;
        /// Collect receiving timestamps as reported by hardware
        SOF_TIMESTAMPING_RX_HARDWARE;
        /// Collect receiving timestamps as reported by software
        SOF_TIMESTAMPING_RX_SOFTWARE;
        /// Generate a unique identifier along with each transmitted packet
        SOF_TIMESTAMPING_OPT_ID;
        /// Return transmit timestamps alongside an empty packet instead of the original packet
        SOF_TIMESTAMPING_OPT_TSONLY;
    }
}

libc_bitflags! {
    /// Additional socket options
    pub struct SockFlag: c_int {
        /// Set non-blocking mode on the new socket
        #[cfg(any(target_os = "android",
                  target_os = "dragonfly",
                  target_os = "freebsd",
                  target_os = "illumos",
                  target_os = "linux",
                  target_os = "netbsd",
                  target_os = "openbsd"))]
        SOCK_NONBLOCK;
        /// Set close-on-exec on the new descriptor
        #[cfg(any(target_os = "android",
                  target_os = "dragonfly",
                  target_os = "freebsd",
                  target_os = "illumos",
                  target_os = "linux",
                  target_os = "netbsd",
                  target_os = "openbsd"))]
        SOCK_CLOEXEC;
        /// Return `EPIPE` instead of raising `SIGPIPE`
        #[cfg(target_os = "netbsd")]
        SOCK_NOSIGPIPE;
        /// For domains `AF_INET(6)`, only allow `connect(2)`, `sendto(2)`, or `sendmsg(2)`
        /// to the DNS port (typically 53)
        #[cfg(target_os = "openbsd")]
        SOCK_DNS;
    }
}

libc_bitflags! {
    /// Flags for send/recv and their relatives
    pub struct MsgFlags: c_int {
        /// Sends or requests out-of-band data on sockets that support this notion
        /// (e.g., of type [`Stream`](enum.SockType.html)); the underlying protocol must also
        /// support out-of-band data.
        MSG_OOB;
        /// Peeks at an incoming message. The data is treated as unread and the next
        /// [`recv()`](fn.recv.html)
        /// or similar function shall still return this data.
        MSG_PEEK;
        /// Receive operation blocks until the full amount of data can be
        /// returned. The function may return smaller amount of data if a signal
        /// is caught, an error or disconnect occurs.
        MSG_WAITALL;
        /// Enables nonblocking operation; if the operation would block,
        /// `EAGAIN` or `EWOULDBLOCK` is returned.  This provides similar
        /// behavior to setting the `O_NONBLOCK` flag
        /// (via the [`fcntl`](../../fcntl/fn.fcntl.html)
        /// `F_SETFL` operation), but differs in that `MSG_DONTWAIT` is a per-
        /// call option, whereas `O_NONBLOCK` is a setting on the open file
        /// description (see [open(2)](https://man7.org/linux/man-pages/man2/open.2.html)),
        /// which will affect all threads in
        /// the calling process and as well as other processes that hold
        /// file descriptors referring to the same open file description.
        #[cfg(not(target_os = "aix"))]
        MSG_DONTWAIT;
        /// Receive flags: Control Data was discarded (buffer too small)
        MSG_CTRUNC;
        /// For raw ([`Packet`](addr/enum.AddressFamily.html)), Internet datagram
        /// (since Linux 2.4.27/2.6.8),
        /// netlink (since Linux 2.6.22) and UNIX datagram (since Linux 3.4)
        /// sockets: return the real length of the packet or datagram, even
        /// when it was longer than the passed buffer. Not implemented for UNIX
        /// domain ([unix(7)](https://linux.die.net/man/7/unix)) sockets.
        ///
        /// For use with Internet stream sockets, see [tcp(7)](https://linux.die.net/man/7/tcp).
        MSG_TRUNC;
        /// Terminates a record (when this notion is supported, as for
        /// sockets of type [`SeqPacket`](enum.SockType.html)).
        MSG_EOR;
        /// This flag specifies that queued errors should be received from
        /// the socket error queue. (For more details, see
        /// [recvfrom(2)](https://linux.die.net/man/2/recvfrom))
        #[cfg(linux_android)]
        MSG_ERRQUEUE;
        /// Set the `close-on-exec` flag for the file descriptor received via a UNIX domain
        /// file descriptor using the `SCM_RIGHTS` operation (described in
        /// [unix(7)](https://linux.die.net/man/7/unix)).
        /// This flag is useful for the same reasons as the `O_CLOEXEC` flag of
        /// [open(2)](https://pubs.opengroup.org/onlinepubs/9699919799/functions/open.html).
        ///
        /// Only used in [`recvmsg`](fn.recvmsg.html) function.
        #[cfg(any(target_os = "android",
                  target_os = "dragonfly",
                  target_os = "freebsd",
                  target_os = "linux",
                  target_os = "netbsd",
                  target_os = "openbsd"))]
        MSG_CMSG_CLOEXEC;
        /// Requests not to send `SIGPIPE` errors when the other end breaks the connection.
        /// (For more details, see [send(2)](https://linux.die.net/man/2/send)).
        #[cfg(any(target_os = "android",
                  target_os = "dragonfly",
                  target_os = "freebsd",
                  target_os = "fuchsia",
                  target_os = "haiku",
                  target_os = "illumos",
                  target_os = "linux",
                  target_os = "netbsd",
                  target_os = "openbsd",
                  target_os = "solaris"))]
        MSG_NOSIGNAL;
        /// Turns on [`MSG_DONTWAIT`] after the first message has been received (only for
        /// `recvmmsg()`).
        #[cfg(any(target_os = "android",
                  target_os = "fuchsia",
                  target_os = "linux",
                  target_os = "netbsd",
                  target_os = "freebsd",
                  target_os = "openbsd",
                  target_os = "solaris"))]
        MSG_WAITFORONE;
    }
}

#[cfg(target_os = "freebsd")]
libc_enum! {
    /// A selector for which clock to use when generating packet timestamps.
    /// Used when setting [`TsClock`](crate::sys::socket::sockopt::TsClock) on a socket.
    /// (For more details, see [setsockopt(2)](https://man.freebsd.org/cgi/man.cgi?setsockopt)).
    #[repr(i32)]
    #[non_exhaustive]
    pub enum SocketTimestamp {
        /// Microsecond resolution, realtime. This is the default.
        SO_TS_REALTIME_MICRO,
        /// Sub-nanosecond resolution, realtime.
        SO_TS_BINTIME,
        /// Nanosecond resolution, realtime.
        SO_TS_REALTIME,
        /// Nanosecond resolution, monotonic.
        SO_TS_MONOTONIC,
    }
}

cfg_if! {
    if #[cfg(linux_android)] {
        /// Unix credentials of the sending process.
        ///
        /// This struct is used with the `SO_PEERCRED` ancillary message
        /// and the `SCM_CREDENTIALS` control message for UNIX sockets.
        #[repr(transparent)]
        #[derive(Clone, Copy, Debug, Eq, PartialEq)]
        pub struct UnixCredentials(libc::ucred);

        impl UnixCredentials {
            /// Creates a new instance with the credentials of the current process
            pub fn new() -> Self {
                // Safe because these FFI functions are inherently safe
                unsafe {
                    UnixCredentials(libc::ucred {
                        pid: libc::getpid(),
                        uid: libc::getuid(),
                        gid: libc::getgid()
                    })
                }
            }

            /// Returns the process identifier
            pub fn pid(&self) -> libc::pid_t {
                self.0.pid
            }

            /// Returns the user identifier
            pub fn uid(&self) -> libc::uid_t {
                self.0.uid
            }

            /// Returns the group identifier
            pub fn gid(&self) -> libc::gid_t {
                self.0.gid
            }
        }

        impl Default for UnixCredentials {
            fn default() -> Self {
                Self::new()
            }
        }

        impl From<libc::ucred> for UnixCredentials {
            fn from(cred: libc::ucred) -> Self {
                UnixCredentials(cred)
            }
        }

        impl From<UnixCredentials> for libc::ucred {
            fn from(uc: UnixCredentials) -> Self {
                uc.0
            }
        }
    } else if #[cfg(freebsdlike)] {
        /// Unix credentials of the sending process.
        ///
        /// This struct is used with the `SCM_CREDS` ancillary message for UNIX sockets.
        #[repr(transparent)]
        #[derive(Clone, Copy, Debug, Eq, PartialEq)]
        pub struct UnixCredentials(libc::cmsgcred);

        impl UnixCredentials {
            /// Returns the process identifier
            pub fn pid(&self) -> libc::pid_t {
                self.0.cmcred_pid
            }

            /// Returns the real user identifier
            pub fn uid(&self) -> libc::uid_t {
                self.0.cmcred_uid
            }

            /// Returns the effective user identifier
            pub fn euid(&self) -> libc::uid_t {
                self.0.cmcred_euid
            }

            /// Returns the real group identifier
            pub fn gid(&self) -> libc::gid_t {
                self.0.cmcred_gid
            }

            /// Returns a list group identifiers (the first one being the effective GID)
            pub fn groups(&self) -> &[libc::gid_t] {
                unsafe {
                    std::slice::from_raw_parts(
                        self.0.cmcred_groups.as_ptr(),
                        self.0.cmcred_ngroups as _
                    )
                }
            }
        }

        impl From<libc::cmsgcred> for UnixCredentials {
            fn from(cred: libc::cmsgcred) -> Self {
                UnixCredentials(cred)
            }
        }
    }
}

cfg_if! {
    if #[cfg(any(
                target_os = "dragonfly",
                target_os = "freebsd",
                apple_targets
        ))] {
        /// Return type of [`LocalPeerCred`](crate::sys::socket::sockopt::LocalPeerCred)
        #[repr(transparent)]
        #[derive(Clone, Copy, Debug, Eq, PartialEq)]
        pub struct XuCred(libc::xucred);

        impl XuCred {
            /// Structure layout version
            pub fn version(&self) -> u32 {
                self.0.cr_version
            }

            /// Effective user ID
            pub fn uid(&self) -> libc::uid_t {
                self.0.cr_uid
            }

            /// Returns a list of group identifiers (the first one being the
            /// effective GID)
            pub fn groups(&self) -> &[libc::gid_t] {
                &self.0.cr_groups
            }
        }
    }
}

feature! {
#![feature = "net"]
/// Request for multicast socket operations
///
/// This is a wrapper type around `ip_mreq`.
#[repr(transparent)]
#[derive(Clone, Copy, Debug, Eq, PartialEq)]
pub struct IpMembershipRequest(libc::ip_mreq);

impl IpMembershipRequest {
    /// Instantiate a new `IpMembershipRequest`
    ///
    /// If `interface` is `None`, then `Ipv4Addr::any()` will be used for the interface.
    pub fn new(group: net::Ipv4Addr, interface: Option<net::Ipv4Addr>)
        -> Self
    {
        let imr_addr = match interface {
            None => net::Ipv4Addr::UNSPECIFIED,
            Some(addr) => addr
        };
        IpMembershipRequest(libc::ip_mreq {
            imr_multiaddr: ipv4addr_to_libc(group),
            imr_interface: ipv4addr_to_libc(imr_addr)
        })
    }
}

/// Request for ipv6 multicast socket operations
///
/// This is a wrapper type around `ipv6_mreq`.
#[repr(transparent)]
#[derive(Clone, Copy, Debug, Eq, PartialEq)]
pub struct Ipv6MembershipRequest(libc::ipv6_mreq);

impl Ipv6MembershipRequest {
    /// Instantiate a new `Ipv6MembershipRequest`
    pub const fn new(group: net::Ipv6Addr) -> Self {
        Ipv6MembershipRequest(libc::ipv6_mreq {
            ipv6mr_multiaddr: ipv6addr_to_libc(&group),
            ipv6mr_interface: 0,
        })
    }
}
}

#[cfg(not(target_os = "redox"))]
feature! {
#![feature = "uio"]

/// Create a buffer large enough for storing some control messages as returned
/// by [`recvmsg`](fn.recvmsg.html).
///
/// # Examples
///
/// ```
/// # #[macro_use] extern crate nix;
/// # use nix::sys::time::TimeVal;
/// # use std::os::unix::io::RawFd;
/// # fn main() {
/// // Create a buffer for a `ControlMessageOwned::ScmTimestamp` message
/// let _ = cmsg_space!(TimeVal);
/// // Create a buffer big enough for a `ControlMessageOwned::ScmRights` message
/// // with two file descriptors
/// let _ = cmsg_space!([RawFd; 2]);
/// // Create a buffer big enough for a `ControlMessageOwned::ScmRights` message
/// // and a `ControlMessageOwned::ScmTimestamp` message
/// let _ = cmsg_space!(RawFd, TimeVal);
/// # }
/// ```
// Unfortunately, CMSG_SPACE isn't a const_fn, or else we could return a
// stack-allocated array.
#[macro_export]
macro_rules! cmsg_space {
    ( $( $x:ty ),* ) => {
        {
            let space = 0 $(+ $crate::sys::socket::cmsg_space::<$x>())*;
            Vec::<u8>::with_capacity(space)
        }
    }
}

#[inline]
#[doc(hidden)]
pub fn cmsg_space<T>() -> usize {
    // SAFETY: CMSG_SPACE is always safe
    unsafe { libc::CMSG_SPACE(mem::size_of::<T>() as libc::c_uint) as usize }
}

#[derive(Clone, Copy, Debug, Eq, PartialEq)]
/// Contains outcome of sending or receiving a message
///
/// Use [`cmsgs`][RecvMsg::cmsgs] to access all the control messages present, and
/// [`iovs`][RecvMsg::iovs`] to access underlying io slices.
pub struct RecvMsg<'a, 's, S> {
    pub bytes: usize,
    cmsghdr: Option<&'a cmsghdr>,
    pub address: Option<S>,
    pub flags: MsgFlags,
    iobufs: std::marker::PhantomData<& 's()>,
    mhdr: msghdr,
}

impl<'a, S> RecvMsg<'a, '_, S> {
    /// Iterate over the valid control messages pointed to by this
    /// msghdr.
    pub fn cmsgs(&self) -> CmsgIterator {
        CmsgIterator {
            cmsghdr: self.cmsghdr,
            mhdr: &self.mhdr
        }
    }
}

#[derive(Clone, Copy, Debug, Eq, PartialEq)]
pub struct CmsgIterator<'a> {
    /// Control message buffer to decode from. Must adhere to cmsg alignment.
    cmsghdr: Option<&'a cmsghdr>,
    mhdr: &'a msghdr
}

impl<'a> Iterator for CmsgIterator<'a> {
    type Item = ControlMessageOwned;

    fn next(&mut self) -> Option<ControlMessageOwned> {
        match self.cmsghdr {
            None => None,   // No more messages
            Some(hdr) => {
                // Get the data.
                // Safe if cmsghdr points to valid data returned by recvmsg(2)
                let cm = unsafe { Some(ControlMessageOwned::decode_from(hdr))};
                // Advance the internal pointer.  Safe if mhdr and cmsghdr point
                // to valid data returned by recvmsg(2)
                self.cmsghdr = unsafe {
                    let p = CMSG_NXTHDR(self.mhdr as *const _, hdr as *const _);
                    p.as_ref()
                };
                cm
            }
        }
    }
}

/// A type-safe wrapper around a single control message, as used with
/// [`recvmsg`](#fn.recvmsg).
///
/// [Further reading](https://man7.org/linux/man-pages/man3/cmsg.3.html)
//  Nix version 0.13.0 and earlier used ControlMessage for both recvmsg and
//  sendmsg.  However, on some platforms the messages returned by recvmsg may be
//  unaligned.  ControlMessageOwned takes those messages by copy, obviating any
//  alignment issues.
//
//  See https://github.com/nix-rust/nix/issues/999
#[derive(Clone, Debug, Eq, PartialEq)]
#[non_exhaustive]
pub enum ControlMessageOwned {
    /// Received version of [`ControlMessage::ScmRights`]
    ScmRights(Vec<RawFd>),
    /// Received version of [`ControlMessage::ScmCredentials`]
    #[cfg(linux_android)]
    ScmCredentials(UnixCredentials),
    /// Received version of [`ControlMessage::ScmCreds`]
    #[cfg(freebsdlike)]
    ScmCreds(UnixCredentials),
    /// A message of type `SCM_TIMESTAMP`, containing the time the
    /// packet was received by the kernel.
    ///
    /// See the kernel's explanation in "SO_TIMESTAMP" of
    /// [networking/timestamping](https://www.kernel.org/doc/Documentation/networking/timestamping.txt).
    ///
    /// # Examples
    ///
    /// ```
    /// # #[macro_use] extern crate nix;
    /// # use nix::sys::socket::*;
    /// # use nix::sys::time::*;
    /// # use std::io::{IoSlice, IoSliceMut};
    /// # use std::time::*;
    /// # use std::str::FromStr;
    /// # use std::os::unix::io::AsRawFd;
    /// # fn main() {
    /// // Set up
    /// let message = "Ohayō!".as_bytes();
    /// let in_socket = socket(
    ///     AddressFamily::Inet,
    ///     SockType::Datagram,
    ///     SockFlag::empty(),
    ///     None).unwrap();
    /// setsockopt(&in_socket, sockopt::ReceiveTimestamp, &true).unwrap();
    /// let localhost = SockaddrIn::from_str("127.0.0.1:0").unwrap();
    /// bind(in_socket.as_raw_fd(), &localhost).unwrap();
    /// let address: SockaddrIn = getsockname(in_socket.as_raw_fd()).unwrap();
    /// // Get initial time
    /// let time0 = SystemTime::now();
    /// // Send the message
    /// let iov = [IoSlice::new(message)];
    /// let flags = MsgFlags::empty();
    /// let l = sendmsg(in_socket.as_raw_fd(), &iov, &[], flags, Some(&address)).unwrap();
    /// assert_eq!(message.len(), l);
    /// // Receive the message
    /// let mut buffer = vec![0u8; message.len()];
    /// let mut cmsgspace = cmsg_space!(TimeVal);
    /// let mut iov = [IoSliceMut::new(&mut buffer)];
    /// let r = recvmsg::<SockaddrIn>(in_socket.as_raw_fd(), &mut iov, Some(&mut cmsgspace), flags)
    ///     .unwrap();
    /// let rtime = match r.cmsgs().next() {
    ///     Some(ControlMessageOwned::ScmTimestamp(rtime)) => rtime,
    ///     Some(_) => panic!("Unexpected control message"),
    ///     None => panic!("No control message")
    /// };
    /// // Check the final time
    /// let time1 = SystemTime::now();
    /// // the packet's received timestamp should lie in-between the two system
    /// // times, unless the system clock was adjusted in the meantime.
    /// let rduration = Duration::new(rtime.tv_sec() as u64,
    ///                               rtime.tv_usec() as u32 * 1000);
    /// assert!(time0.duration_since(UNIX_EPOCH).unwrap() <= rduration);
    /// assert!(rduration <= time1.duration_since(UNIX_EPOCH).unwrap());
    /// // Close socket
    /// # }
    /// ```
    ScmTimestamp(TimeVal),
    /// A set of nanosecond resolution timestamps
    ///
    /// [Further reading](https://www.kernel.org/doc/html/latest/networking/timestamping.html)
    #[cfg(linux_android)]
    ScmTimestampsns(Timestamps),
    /// Nanoseconds resolution timestamp
    ///
    /// [Further reading](https://www.kernel.org/doc/html/latest/networking/timestamping.html)
    #[cfg(linux_android)]
    ScmTimestampns(TimeSpec),
    /// Realtime clock timestamp
    ///
    /// [Further reading](https://man.freebsd.org/cgi/man.cgi?setsockopt)
    #[cfg(target_os = "freebsd")]
    ScmRealtime(TimeSpec),
    /// Monotonic clock timestamp
    ///
    /// [Further reading](https://man.freebsd.org/cgi/man.cgi?setsockopt)
    #[cfg(target_os = "freebsd")]
    ScmMonotonic(TimeSpec),
    #[cfg(any(
        target_os = "android",
        apple_targets,
        target_os = "linux",
        target_os = "netbsd",
    ))]
    #[cfg(feature = "net")]
    #[cfg_attr(docsrs, doc(cfg(feature = "net")))]
    Ipv4PacketInfo(libc::in_pktinfo),
    #[cfg(any(
        target_os = "android",
        bsd,
        target_os = "linux",
    ))]
    #[cfg(feature = "net")]
    #[cfg_attr(docsrs, doc(cfg(feature = "net")))]
    Ipv6PacketInfo(libc::in6_pktinfo),
    #[cfg(any(
        target_os = "freebsd",
        apple_targets,
        target_os = "netbsd",
        target_os = "openbsd",
    ))]
    #[cfg(feature = "net")]
    #[cfg_attr(docsrs, doc(cfg(feature = "net")))]
    Ipv4RecvIf(libc::sockaddr_dl),
    #[cfg(any(
        target_os = "freebsd",
        apple_targets,
        target_os = "netbsd",
        target_os = "openbsd",
    ))]
    #[cfg(feature = "net")]
    #[cfg_attr(docsrs, doc(cfg(feature = "net")))]
    Ipv4RecvDstAddr(libc::in_addr),
    #[cfg(any(target_os = "android", target_os = "freebsd", target_os = "linux"))]
    #[cfg(feature = "net")]
    #[cfg_attr(docsrs, doc(cfg(feature = "net")))]
    Ipv4OrigDstAddr(libc::sockaddr_in),
    #[cfg(any(target_os = "android", target_os = "freebsd", target_os = "linux"))]
    #[cfg(feature = "net")]
    #[cfg_attr(docsrs, doc(cfg(feature = "net")))]
    Ipv6OrigDstAddr(libc::sockaddr_in6),

    /// UDP Generic Receive Offload (GRO) allows receiving multiple UDP
    /// packets from a single sender.
    /// Fixed-size payloads are following one by one in a receive buffer.
    /// This Control Message indicates the size of all smaller packets,
    /// except, maybe, the last one.
    ///
    /// `UdpGroSegment` socket option should be enabled on a socket
    /// to allow receiving GRO packets.
    #[cfg(target_os = "linux")]
    #[cfg(feature = "net")]
    #[cfg_attr(docsrs, doc(cfg(feature = "net")))]
    UdpGroSegments(u16),

    /// SO_RXQ_OVFL indicates that an unsigned 32 bit value
    /// ancilliary msg (cmsg) should be attached to recieved
    /// skbs indicating the number of packets dropped by the
    /// socket between the last recieved packet and this
    /// received packet.
    ///
    /// `RxqOvfl` socket option should be enabled on a socket
    /// to allow receiving the drop counter.
    #[cfg(any(target_os = "android", target_os = "fuchsia", target_os = "linux"))]
    RxqOvfl(u32),

    /// Socket error queue control messages read with the `MSG_ERRQUEUE` flag.
    #[cfg(linux_android)]
    #[cfg(feature = "net")]
    #[cfg_attr(docsrs, doc(cfg(feature = "net")))]
    Ipv4RecvErr(libc::sock_extended_err, Option<sockaddr_in>),
    /// Socket error queue control messages read with the `MSG_ERRQUEUE` flag.
    #[cfg(linux_android)]
    #[cfg(feature = "net")]
    #[cfg_attr(docsrs, doc(cfg(feature = "net")))]
    Ipv6RecvErr(libc::sock_extended_err, Option<sockaddr_in6>),

    /// `SOL_TLS` messages of type `TLS_GET_RECORD_TYPE`
    #[cfg(any(target_os = "linux"))]
    TlsGetRecordType(TlsGetRecordType),

    /// Catch-all variant for unimplemented cmsg types.
    #[doc(hidden)]
    Unknown(UnknownCmsg),
}

/// For representing packet timestamps via `SO_TIMESTAMPING` interface
#[cfg(linux_android)]
#[derive(Copy, Clone, Debug, Eq, PartialEq)]
pub struct Timestamps {
    /// software based timestamp, usually one containing data
    pub system: TimeSpec,
    /// legacy timestamp, usually empty
    pub hw_trans: TimeSpec,
    /// hardware based timestamp
    pub hw_raw: TimeSpec,
}

/// These constants correspond to TLS 1.2 message types, as defined in
/// RFC 5246, Appendix A.1
#[cfg(any(target_os = "linux"))]
#[derive(Clone, Copy, PartialEq, Eq, Debug)]
#[repr(u8)]
#[non_exhaustive]
pub enum TlsGetRecordType {
    ChangeCipherSpec ,
    Alert,
    Handshake,
    ApplicationData,
    Unknown(u8),
}

#[cfg(any(target_os = "linux"))]
impl From<u8> for TlsGetRecordType {
    fn from(x: u8) -> Self {
        match x {
            20 => TlsGetRecordType::ChangeCipherSpec,
            21 => TlsGetRecordType::Alert,
            22 => TlsGetRecordType::Handshake,
            23 => TlsGetRecordType::ApplicationData,
            _ => TlsGetRecordType::Unknown(x),
        }
    }
}

impl ControlMessageOwned {
    /// Decodes a `ControlMessageOwned` from raw bytes.
    ///
    /// This is only safe to call if the data is correct for the message type
    /// specified in the header. Normally, the kernel ensures that this is the
    /// case. "Correct" in this case includes correct length, alignment and
    /// actual content.
    // Clippy complains about the pointer alignment of `p`, not understanding
    // that it's being fed to a function that can handle that.
    #[allow(clippy::cast_ptr_alignment)]
    unsafe fn decode_from(header: &cmsghdr) -> ControlMessageOwned
    {
        let p = unsafe { CMSG_DATA(header) };
        // The cast is not unnecessary on all platforms.
        #[allow(clippy::unnecessary_cast)]
        let len = header as *const _ as usize + header.cmsg_len as usize
            - p as usize;
        match (header.cmsg_level, header.cmsg_type) {
            (libc::SOL_SOCKET, libc::SCM_RIGHTS) => {
                let n = len / mem::size_of::<RawFd>();
                let mut fds = Vec::with_capacity(n);
                for i in 0..n {
                    unsafe {
                        let fdp = (p as *const RawFd).add(i);
                        fds.push(ptr::read_unaligned(fdp));
                    }
                }
                ControlMessageOwned::ScmRights(fds)
            },
            #[cfg(linux_android)]
            (libc::SOL_SOCKET, libc::SCM_CREDENTIALS) => {
                let cred: libc::ucred = unsafe { ptr::read_unaligned(p as *const _) };
                ControlMessageOwned::ScmCredentials(cred.into())
            }
            #[cfg(freebsdlike)]
            (libc::SOL_SOCKET, libc::SCM_CREDS) => {
                let cred: libc::cmsgcred = unsafe { ptr::read_unaligned(p as *const _) };
                ControlMessageOwned::ScmCreds(cred.into())
            }
            #[cfg(not(any(target_os = "aix", target_os = "haiku")))]
            (libc::SOL_SOCKET, libc::SCM_TIMESTAMP) => {
                let tv: libc::timeval = unsafe { ptr::read_unaligned(p as *const _) };
                ControlMessageOwned::ScmTimestamp(TimeVal::from(tv))
            },
            #[cfg(linux_android)]
            (libc::SOL_SOCKET, libc::SCM_TIMESTAMPNS) => {
                let ts: libc::timespec = unsafe { ptr::read_unaligned(p as *const _) };
                ControlMessageOwned::ScmTimestampns(TimeSpec::from(ts))
            }
<<<<<<< HEAD
            #[cfg(linux_android)]
=======
            #[cfg(target_os = "freebsd")]
            (libc::SOL_SOCKET, libc::SCM_REALTIME) => {
                let ts: libc::timespec = unsafe { ptr::read_unaligned(p as *const _) };
                ControlMessageOwned::ScmRealtime(TimeSpec::from(ts))
            }
            #[cfg(target_os = "freebsd")]
            (libc::SOL_SOCKET, libc::SCM_MONOTONIC) => {
                let ts: libc::timespec = unsafe { ptr::read_unaligned(p as *const _) };
                ControlMessageOwned::ScmMonotonic(TimeSpec::from(ts))
            }
            #[cfg(any(target_os = "android", target_os = "linux"))]
>>>>>>> 28e2a5e2
            (libc::SOL_SOCKET, libc::SCM_TIMESTAMPING) => {
                let tp = p as *const libc::timespec;
                let ts: libc::timespec = unsafe { ptr::read_unaligned(tp) };
                let system = TimeSpec::from(ts);
                let ts: libc::timespec = unsafe { ptr::read_unaligned(tp.add(1)) };
                let hw_trans = TimeSpec::from(ts);
                let ts: libc::timespec = unsafe { ptr::read_unaligned(tp.add(2)) };
                let hw_raw = TimeSpec::from(ts);
                let timestamping = Timestamps { system, hw_trans, hw_raw };
                ControlMessageOwned::ScmTimestampsns(timestamping)
            }
            #[cfg(any(
                target_os = "android",
                target_os = "freebsd",
                apple_targets,
                target_os = "linux"
            ))]
            #[cfg(feature = "net")]
            (libc::IPPROTO_IPV6, libc::IPV6_PKTINFO) => {
                let info = unsafe { ptr::read_unaligned(p as *const libc::in6_pktinfo) };
                ControlMessageOwned::Ipv6PacketInfo(info)
            }
            #[cfg(any(
                target_os = "android",
                apple_targets,
                target_os = "linux",
                target_os = "netbsd",
            ))]
            #[cfg(feature = "net")]
            (libc::IPPROTO_IP, libc::IP_PKTINFO) => {
                let info = unsafe { ptr::read_unaligned(p as *const libc::in_pktinfo) };
                ControlMessageOwned::Ipv4PacketInfo(info)
            }
            #[cfg(any(
                target_os = "freebsd",
                apple_targets,
                target_os = "netbsd",
                target_os = "openbsd",
            ))]
            #[cfg(feature = "net")]
            (libc::IPPROTO_IP, libc::IP_RECVIF) => {
                let dl = unsafe { ptr::read_unaligned(p as *const libc::sockaddr_dl) };
                ControlMessageOwned::Ipv4RecvIf(dl)
            },
            #[cfg(any(
                target_os = "freebsd",
                apple_targets,
                target_os = "netbsd",
                target_os = "openbsd",
            ))]
            #[cfg(feature = "net")]
            (libc::IPPROTO_IP, libc::IP_RECVDSTADDR) => {
                let dl = unsafe { ptr::read_unaligned(p as *const libc::in_addr) };
                ControlMessageOwned::Ipv4RecvDstAddr(dl)
            },
            #[cfg(any(target_os = "android", target_os = "freebsd", target_os = "linux"))]
            #[cfg(feature = "net")]
            (libc::IPPROTO_IP, libc::IP_ORIGDSTADDR) => {
                let dl = unsafe { ptr::read_unaligned(p as *const libc::sockaddr_in) };
                ControlMessageOwned::Ipv4OrigDstAddr(dl)
            },
            #[cfg(target_os = "linux")]
            #[cfg(feature = "net")]
            (libc::SOL_UDP, libc::UDP_GRO) => {
                let gso_size: u16 = unsafe { ptr::read_unaligned(p as *const _) };
                ControlMessageOwned::UdpGroSegments(gso_size)
            },
            #[cfg(any(target_os = "android", target_os = "fuchsia", target_os = "linux"))]
            (libc::SOL_SOCKET, libc::SO_RXQ_OVFL) => {
                let drop_counter = unsafe { ptr::read_unaligned(p as *const u32) };
                ControlMessageOwned::RxqOvfl(drop_counter)
            },
            #[cfg(linux_android)]
            #[cfg(feature = "net")]
            (libc::IPPROTO_IP, libc::IP_RECVERR) => {
                let (err, addr) = unsafe { Self::recv_err_helper::<sockaddr_in>(p, len) };
                ControlMessageOwned::Ipv4RecvErr(err, addr)
            },
            #[cfg(linux_android)]
            #[cfg(feature = "net")]
            (libc::IPPROTO_IPV6, libc::IPV6_RECVERR) => {
                let (err, addr) = unsafe { Self::recv_err_helper::<sockaddr_in6>(p, len) };
                ControlMessageOwned::Ipv6RecvErr(err, addr)
            },
            #[cfg(any(target_os = "android", target_os = "freebsd", target_os = "linux"))]
            #[cfg(feature = "net")]
            (libc::IPPROTO_IPV6, libc::IPV6_ORIGDSTADDR) => {
                let dl = unsafe { ptr::read_unaligned(p as *const libc::sockaddr_in6) };
                ControlMessageOwned::Ipv6OrigDstAddr(dl)
            },
            #[cfg(any(target_os = "linux"))]
            (libc::SOL_TLS, libc::TLS_GET_RECORD_TYPE) => {
                let content_type = unsafe { ptr::read_unaligned(p as *const u8) };
                ControlMessageOwned::TlsGetRecordType(content_type.into())
            },
            (_, _) => {
                let sl = unsafe { std::slice::from_raw_parts(p, len) };
                let ucmsg = UnknownCmsg(*header, Vec::<u8>::from(sl));
                ControlMessageOwned::Unknown(ucmsg)
            }
        }
    }

    #[cfg(linux_android)]
    #[cfg(feature = "net")]
    #[allow(clippy::cast_ptr_alignment)]    // False positive
    unsafe fn recv_err_helper<T>(p: *mut libc::c_uchar, len: usize) -> (libc::sock_extended_err, Option<T>) {
        let ee = p as *const libc::sock_extended_err;
        let err = unsafe { ptr::read_unaligned(ee) };

        // For errors originating on the network, SO_EE_OFFENDER(ee) points inside the p[..len]
        // CMSG_DATA buffer.  For local errors, there is no address included in the control
        // message, and SO_EE_OFFENDER(ee) points beyond the end of the buffer.  So, we need to
        // validate that the address object is in-bounds before we attempt to copy it.
        let addrp = unsafe { libc::SO_EE_OFFENDER(ee) as *const T };

        if unsafe { addrp.offset(1) } as usize - (p as usize) > len {
            (err, None)
        } else {
            (err, Some(unsafe { ptr::read_unaligned(addrp) }))
        }
    }
}

/// A type-safe zero-copy wrapper around a single control message, as used wih
/// [`sendmsg`](#fn.sendmsg).  More types may be added to this enum; do not
/// exhaustively pattern-match it.
///
/// [Further reading](https://man7.org/linux/man-pages/man3/cmsg.3.html)
#[derive(Clone, Copy, Debug, Eq, PartialEq)]
#[non_exhaustive]
pub enum ControlMessage<'a> {
    /// A message of type `SCM_RIGHTS`, containing an array of file
    /// descriptors passed between processes.
    ///
    /// See the description in the "Ancillary messages" section of the
    /// [unix(7) man page](https://man7.org/linux/man-pages/man7/unix.7.html).
    ///
    /// Using multiple `ScmRights` messages for a single `sendmsg` call isn't
    /// recommended since it causes platform-dependent behaviour: It might
    /// swallow all but the first `ScmRights` message or fail with `EINVAL`.
    /// Instead, you can put all fds to be passed into a single `ScmRights`
    /// message.
    ScmRights(&'a [RawFd]),
    /// A message of type `SCM_CREDENTIALS`, containing the pid, uid and gid of
    /// a process connected to the socket.
    ///
    /// This is similar to the socket option `SO_PEERCRED`, but requires a
    /// process to explicitly send its credentials. A process running as root is
    /// allowed to specify any credentials, while credentials sent by other
    /// processes are verified by the kernel.
    ///
    /// For further information, please refer to the
    /// [`unix(7)`](https://man7.org/linux/man-pages/man7/unix.7.html) man page.
    #[cfg(linux_android)]
    ScmCredentials(&'a UnixCredentials),
    /// A message of type `SCM_CREDS`, containing the pid, uid, euid, gid and groups of
    /// a process connected to the socket.
    ///
    /// This is similar to the socket options `LOCAL_CREDS` and `LOCAL_PEERCRED`, but
    /// requires a process to explicitly send its credentials.
    ///
    /// Credentials are always overwritten by the kernel, so this variant does have
    /// any data, unlike the receive-side
    /// [`ControlMessageOwned::ScmCreds`].
    ///
    /// For further information, please refer to the
    /// [`unix(4)`](https://www.freebsd.org/cgi/man.cgi?query=unix) man page.
    #[cfg(freebsdlike)]
    ScmCreds,

    /// Set IV for `AF_ALG` crypto API.
    ///
    /// For further information, please refer to the
    /// [`documentation`](https://kernel.readthedocs.io/en/sphinx-samples/crypto-API.html)
    #[cfg(any(
        target_os = "android",
        target_os = "linux",
    ))]
    AlgSetIv(&'a [u8]),
    /// Set crypto operation for `AF_ALG` crypto API. It may be one of
    /// `ALG_OP_ENCRYPT` or `ALG_OP_DECRYPT`
    ///
    /// For further information, please refer to the
    /// [`documentation`](https://kernel.readthedocs.io/en/sphinx-samples/crypto-API.html)
    #[cfg(any(
        target_os = "android",
        target_os = "linux",
    ))]
    AlgSetOp(&'a libc::c_int),
    /// Set the length of associated authentication data (AAD) (applicable only to AEAD algorithms)
    /// for `AF_ALG` crypto API.
    ///
    /// For further information, please refer to the
    /// [`documentation`](https://kernel.readthedocs.io/en/sphinx-samples/crypto-API.html)
    #[cfg(any(
        target_os = "android",
        target_os = "linux",
    ))]
    AlgSetAeadAssoclen(&'a u32),

    /// UDP GSO makes it possible for applications to generate network packets
    /// for a virtual MTU much greater than the real one.
    /// The length of the send data no longer matches the expected length on
    /// the wire.
    /// The size of the datagram payload as it should appear on the wire may be
    /// passed through this control message.
    /// Send buffer should consist of multiple fixed-size wire payloads
    /// following one by one, and the last, possibly smaller one.
    #[cfg(target_os = "linux")]
    #[cfg(feature = "net")]
    #[cfg_attr(docsrs, doc(cfg(feature = "net")))]
    UdpGsoSegments(&'a u16),

    /// Configure the sending addressing and interface for v4.
    ///
    /// For further information, please refer to the
    /// [`ip(7)`](https://man7.org/linux/man-pages/man7/ip.7.html) man page.
    #[cfg(any(target_os = "linux",
              target_os = "netbsd",
              target_os = "android",
              apple_targets))]
    #[cfg(feature = "net")]
    #[cfg_attr(docsrs, doc(cfg(feature = "net")))]
    Ipv4PacketInfo(&'a libc::in_pktinfo),

    /// Configure the sending addressing and interface for v6.
    ///
    /// For further information, please refer to the
    /// [`ipv6(7)`](https://man7.org/linux/man-pages/man7/ipv6.7.html) man page.
    #[cfg(any(target_os = "linux",
              target_os = "netbsd",
              target_os = "freebsd",
              target_os = "android",
              apple_targets))]
    #[cfg(feature = "net")]
    #[cfg_attr(docsrs, doc(cfg(feature = "net")))]
    Ipv6PacketInfo(&'a libc::in6_pktinfo),

    /// Configure the IPv4 source address with `IP_SENDSRCADDR`.
    #[cfg(any(
        target_os = "netbsd",
        target_os = "freebsd",
        target_os = "openbsd",
        target_os = "dragonfly",
    ))]
    #[cfg(feature = "net")]
    #[cfg_attr(docsrs, doc(cfg(feature = "net")))]
    Ipv4SendSrcAddr(&'a libc::in_addr),

    /// Configure the hop limit for v6 multicast traffic.
    ///
    /// Set the IPv6 hop limit for this message. The argument is an integer
    /// between 0 and 255. A value of -1 will set the hop limit to the route
    /// default if possible on the interface. Without this cmsg,  packets sent
    /// with sendmsg have a hop limit of 1 and will not leave the local network.
    /// For further information, please refer to the
    /// [`ipv6(7)`](https://man7.org/linux/man-pages/man7/ipv6.7.html) man page.
    #[cfg(any(target_os = "linux", target_os = "freebsd",
              target_os = "dragonfly", target_os = "android",
              apple_targets, target_os = "haiku"))]
    #[cfg(feature = "net")]
    #[cfg_attr(docsrs, doc(cfg(feature = "net")))]
    Ipv6HopLimit(&'a libc::c_int),

    /// SO_RXQ_OVFL indicates that an unsigned 32 bit value
    /// ancilliary msg (cmsg) should be attached to recieved
    /// skbs indicating the number of packets dropped by the
    /// socket between the last recieved packet and this
    /// received packet.
    #[cfg(any(target_os = "android", target_os = "fuchsia", target_os = "linux"))]
    RxqOvfl(&'a u32),

    /// Configure the transmission time of packets.
    ///
    /// For further information, please refer to the
    /// [`tc-etf(8)`](https://man7.org/linux/man-pages/man8/tc-etf.8.html) man
    /// page.
    #[cfg(target_os = "linux")]
    TxTime(&'a u64),
}

// An opaque structure used to prevent cmsghdr from being a public type
#[doc(hidden)]
#[derive(Clone, Debug, Eq, PartialEq)]
pub struct UnknownCmsg(cmsghdr, Vec<u8>);

impl<'a> ControlMessage<'a> {
    /// The value of CMSG_SPACE on this message.
    /// Safe because CMSG_SPACE is always safe
    fn space(&self) -> usize {
        unsafe{CMSG_SPACE(self.len() as libc::c_uint) as usize}
    }

    /// The value of CMSG_LEN on this message.
    /// Safe because CMSG_LEN is always safe
    #[cfg(any(target_os = "android",
              all(target_os = "linux", not(target_env = "musl"))))]
    fn cmsg_len(&self) -> usize {
        unsafe{CMSG_LEN(self.len() as libc::c_uint) as usize}
    }

    #[cfg(not(any(target_os = "android",
                  all(target_os = "linux", not(target_env = "musl")))))]
    fn cmsg_len(&self) -> libc::c_uint {
        unsafe{CMSG_LEN(self.len() as libc::c_uint)}
    }

    /// Return a reference to the payload data as a byte pointer
    fn copy_to_cmsg_data(&self, cmsg_data: *mut u8) {
        let data_ptr = match *self {
            ControlMessage::ScmRights(fds) => {
                fds as *const _ as *const u8
            },
            #[cfg(linux_android)]
            ControlMessage::ScmCredentials(creds) => {
                &creds.0 as *const libc::ucred as *const u8
            }
            #[cfg(freebsdlike)]
            ControlMessage::ScmCreds => {
                // The kernel overwrites the data, we just zero it
                // to make sure it's not uninitialized memory
                unsafe { ptr::write_bytes(cmsg_data, 0, self.len()) };
                return
            }
            #[cfg(linux_android)]
            ControlMessage::AlgSetIv(iv) => {
                #[allow(deprecated)] // https://github.com/rust-lang/libc/issues/1501
                let af_alg_iv = libc::af_alg_iv {
                    ivlen: iv.len() as u32,
                    iv: [0u8; 0],
                };

                let size = mem::size_of_val(&af_alg_iv);

                unsafe {
                    ptr::copy_nonoverlapping(
                        &af_alg_iv as *const _ as *const u8,
                        cmsg_data,
                        size,
                    );
                    ptr::copy_nonoverlapping(
                        iv.as_ptr(),
                        cmsg_data.add(size),
                        iv.len()
                    );
                };

                return
            },
            #[cfg(linux_android)]
            ControlMessage::AlgSetOp(op) => {
                op as *const _ as *const u8
            },
            #[cfg(linux_android)]
            ControlMessage::AlgSetAeadAssoclen(len) => {
                len as *const _ as *const u8
            },
            #[cfg(target_os = "linux")]
            #[cfg(feature = "net")]
            ControlMessage::UdpGsoSegments(gso_size) => {
                gso_size as *const _ as *const u8
            },
            #[cfg(any(target_os = "linux", target_os = "netbsd",
                      target_os = "android", apple_targets))]
            #[cfg(feature = "net")]
            ControlMessage::Ipv4PacketInfo(info) => info as *const _ as *const u8,
            #[cfg(any(target_os = "linux", target_os = "netbsd",
                      target_os = "freebsd", target_os = "android",
                      apple_targets))]
            #[cfg(feature = "net")]
            ControlMessage::Ipv6PacketInfo(info) => info as *const _ as *const u8,
            #[cfg(any(target_os = "netbsd", target_os = "freebsd",
                      target_os = "openbsd", target_os = "dragonfly"))]
            #[cfg(feature = "net")]
            ControlMessage::Ipv4SendSrcAddr(addr) => addr as *const _ as *const u8,
            #[cfg(any(target_os = "linux", target_os = "freebsd",
                      target_os = "dragonfly", target_os = "android",
                      apple_targets, target_os = "haiku"))]
            #[cfg(feature = "net")]
            ControlMessage::Ipv6HopLimit(limit) => limit as *const _ as *const u8,
            #[cfg(any(target_os = "android", target_os = "fuchsia", target_os = "linux"))]
            ControlMessage::RxqOvfl(drop_count) => {
                drop_count as *const _ as *const u8
            },
            #[cfg(target_os = "linux")]
            ControlMessage::TxTime(tx_time) => {
                tx_time as *const _ as *const u8
            },
        };
        unsafe {
            ptr::copy_nonoverlapping(
                data_ptr,
                cmsg_data,
                self.len()
            )
        };
    }

    /// The size of the payload, excluding its cmsghdr
    fn len(&self) -> usize {
        match *self {
            ControlMessage::ScmRights(fds) => {
                mem::size_of_val(fds)
            },
            #[cfg(linux_android)]
            ControlMessage::ScmCredentials(creds) => {
                mem::size_of_val(creds)
            }
            #[cfg(freebsdlike)]
            ControlMessage::ScmCreds => {
                mem::size_of::<libc::cmsgcred>()
            }
            #[cfg(linux_android)]
            ControlMessage::AlgSetIv(iv) => {
                mem::size_of::<&[u8]>() + iv.len()
            },
            #[cfg(linux_android)]
            ControlMessage::AlgSetOp(op) => {
                mem::size_of_val(op)
            },
            #[cfg(linux_android)]
            ControlMessage::AlgSetAeadAssoclen(len) => {
                mem::size_of_val(len)
            },
            #[cfg(target_os = "linux")]
            #[cfg(feature = "net")]
            ControlMessage::UdpGsoSegments(gso_size) => {
                mem::size_of_val(gso_size)
            },
            #[cfg(any(target_os = "linux", target_os = "netbsd",
                      target_os = "android", apple_targets))]
            #[cfg(feature = "net")]
            ControlMessage::Ipv4PacketInfo(info) => mem::size_of_val(info),
            #[cfg(any(target_os = "linux", target_os = "netbsd",
                      target_os = "freebsd", target_os = "android",
                      apple_targets))]
            #[cfg(feature = "net")]
            ControlMessage::Ipv6PacketInfo(info) => mem::size_of_val(info),
            #[cfg(any(target_os = "netbsd", target_os = "freebsd",
                      target_os = "openbsd", target_os = "dragonfly"))]
            #[cfg(feature = "net")]
            ControlMessage::Ipv4SendSrcAddr(addr) => mem::size_of_val(addr),
            #[cfg(any(target_os = "linux", target_os = "freebsd",
                      target_os = "dragonfly", target_os = "android",
                      apple_targets, target_os = "haiku"))]
            #[cfg(feature = "net")]
            ControlMessage::Ipv6HopLimit(limit) => {
                mem::size_of_val(limit)
            },
            #[cfg(any(target_os = "android", target_os = "fuchsia", target_os = "linux"))]
            ControlMessage::RxqOvfl(drop_count) => {
                mem::size_of_val(drop_count)
            },
            #[cfg(target_os = "linux")]
            ControlMessage::TxTime(tx_time) => {
                mem::size_of_val(tx_time)
            },
        }
    }

    /// Returns the value to put into the `cmsg_level` field of the header.
    fn cmsg_level(&self) -> libc::c_int {
        match *self {
            ControlMessage::ScmRights(_) => libc::SOL_SOCKET,
            #[cfg(linux_android)]
            ControlMessage::ScmCredentials(_) => libc::SOL_SOCKET,
            #[cfg(freebsdlike)]
            ControlMessage::ScmCreds => libc::SOL_SOCKET,
            #[cfg(linux_android)]
            ControlMessage::AlgSetIv(_) | ControlMessage::AlgSetOp(_) |
                ControlMessage::AlgSetAeadAssoclen(_) => libc::SOL_ALG,
            #[cfg(target_os = "linux")]
            #[cfg(feature = "net")]
            ControlMessage::UdpGsoSegments(_) => libc::SOL_UDP,
            #[cfg(any(target_os = "linux", target_os = "netbsd",
                      target_os = "android", apple_targets,))]
            #[cfg(feature = "net")]
            ControlMessage::Ipv4PacketInfo(_) => libc::IPPROTO_IP,
            #[cfg(any(target_os = "linux", target_os = "netbsd",
                      target_os = "freebsd", target_os = "android",
                      apple_targets))]
            #[cfg(feature = "net")]
            ControlMessage::Ipv6PacketInfo(_) => libc::IPPROTO_IPV6,
            #[cfg(any(target_os = "netbsd", target_os = "freebsd",
                      target_os = "openbsd", target_os = "dragonfly"))]
            #[cfg(feature = "net")]
            ControlMessage::Ipv4SendSrcAddr(_) => libc::IPPROTO_IP,
            #[cfg(any(target_os = "linux", target_os = "freebsd",
                      target_os = "dragonfly", target_os = "android",
                      apple_targets, target_os = "haiku"))]
            #[cfg(feature = "net")]
            ControlMessage::Ipv6HopLimit(_) => libc::IPPROTO_IPV6,
            #[cfg(any(target_os = "android", target_os = "fuchsia", target_os = "linux"))]
            ControlMessage::RxqOvfl(_) => libc::SOL_SOCKET,
            #[cfg(target_os = "linux")]
            ControlMessage::TxTime(_) => libc::SOL_SOCKET,
        }
    }

    /// Returns the value to put into the `cmsg_type` field of the header.
    fn cmsg_type(&self) -> libc::c_int {
        match *self {
            ControlMessage::ScmRights(_) => libc::SCM_RIGHTS,
            #[cfg(linux_android)]
            ControlMessage::ScmCredentials(_) => libc::SCM_CREDENTIALS,
            #[cfg(freebsdlike)]
            ControlMessage::ScmCreds => libc::SCM_CREDS,
            #[cfg(linux_android)]
            ControlMessage::AlgSetIv(_) => {
                libc::ALG_SET_IV
            },
            #[cfg(linux_android)]
            ControlMessage::AlgSetOp(_) => {
                libc::ALG_SET_OP
            },
            #[cfg(linux_android)]
            ControlMessage::AlgSetAeadAssoclen(_) => {
                libc::ALG_SET_AEAD_ASSOCLEN
            },
            #[cfg(target_os = "linux")]
            #[cfg(feature = "net")]
            ControlMessage::UdpGsoSegments(_) => {
                libc::UDP_SEGMENT
            },
            #[cfg(any(target_os = "linux", target_os = "netbsd",
                      target_os = "android", apple_targets))]
            #[cfg(feature = "net")]
            ControlMessage::Ipv4PacketInfo(_) => libc::IP_PKTINFO,
            #[cfg(any(target_os = "linux", target_os = "netbsd",
                      target_os = "freebsd", target_os = "android",
                      apple_targets))]
            #[cfg(feature = "net")]
            ControlMessage::Ipv6PacketInfo(_) => libc::IPV6_PKTINFO,
            #[cfg(any(target_os = "netbsd", target_os = "freebsd",
                      target_os = "openbsd", target_os = "dragonfly"))]
            #[cfg(feature = "net")]
            ControlMessage::Ipv4SendSrcAddr(_) => libc::IP_SENDSRCADDR,
            #[cfg(any(target_os = "linux", target_os = "freebsd",
                      target_os = "dragonfly", target_os = "android",
                      apple_targets, target_os = "haiku"))]
            #[cfg(feature = "net")]
            ControlMessage::Ipv6HopLimit(_) => libc::IPV6_HOPLIMIT,
            #[cfg(any(target_os = "android", target_os = "fuchsia", target_os = "linux"))]
            ControlMessage::RxqOvfl(_) => {
                libc::SO_RXQ_OVFL
            },
            #[cfg(target_os = "linux")]
            ControlMessage::TxTime(_) => {
                libc::SCM_TXTIME
            },
        }
    }

    // Unsafe: cmsg must point to a valid cmsghdr with enough space to
    // encode self.
    unsafe fn encode_into(&self, cmsg: *mut cmsghdr) {
        unsafe {
            (*cmsg).cmsg_level = self.cmsg_level();
            (*cmsg).cmsg_type = self.cmsg_type();
            (*cmsg).cmsg_len = self.cmsg_len();
            self.copy_to_cmsg_data( CMSG_DATA(cmsg) );
        }
    }
}


/// Send data in scatter-gather vectors to a socket, possibly accompanied
/// by ancillary data. Optionally direct the message at the given address,
/// as with sendto.
///
/// Allocates if cmsgs is nonempty.
///
/// # Examples
/// When not directing to any specific address, use `()` for the generic type
/// ```
/// # use nix::sys::socket::*;
/// # use nix::unistd::pipe;
/// # use std::io::IoSlice;
/// # use std::os::unix::io::AsRawFd;
/// let (fd1, fd2) = socketpair(AddressFamily::Unix, SockType::Stream, None,
///     SockFlag::empty())
///     .unwrap();
/// let (r, w) = pipe().unwrap();
///
/// let iov = [IoSlice::new(b"hello")];
/// let fds = [r.as_raw_fd()];
/// let cmsg = ControlMessage::ScmRights(&fds);
/// sendmsg::<()>(fd1.as_raw_fd(), &iov, &[cmsg], MsgFlags::empty(), None).unwrap();
/// ```
/// When directing to a specific address, the generic type will be inferred.
/// ```
/// # use nix::sys::socket::*;
/// # use nix::unistd::pipe;
/// # use std::io::IoSlice;
/// # use std::str::FromStr;
/// # use std::os::unix::io::AsRawFd;
/// let localhost = SockaddrIn::from_str("1.2.3.4:8080").unwrap();
/// let fd = socket(AddressFamily::Inet, SockType::Datagram, SockFlag::empty(),
///     None).unwrap();
/// let (r, w) = pipe().unwrap();
///
/// let iov = [IoSlice::new(b"hello")];
/// let fds = [r.as_raw_fd()];
/// let cmsg = ControlMessage::ScmRights(&fds);
/// sendmsg(fd.as_raw_fd(), &iov, &[cmsg], MsgFlags::empty(), Some(&localhost)).unwrap();
/// ```
pub fn sendmsg<S>(fd: RawFd, iov: &[IoSlice<'_>], cmsgs: &[ControlMessage],
               flags: MsgFlags, addr: Option<&S>) -> Result<usize>
    where S: SockaddrLike
{
    let capacity = cmsgs.iter().map(|c| c.space()).sum();

    // First size the buffer needed to hold the cmsgs.  It must be zeroed,
    // because subsequent code will not clear the padding bytes.
    let mut cmsg_buffer = vec![0u8; capacity];

    let mhdr = pack_mhdr_to_send(&mut cmsg_buffer[..], iov, cmsgs, addr);

    let ret = unsafe { libc::sendmsg(fd, &mhdr, flags.bits()) };

    Errno::result(ret).map(|r| r as usize)
}


/// An extension of `sendmsg` that allows the caller to transmit multiple
/// messages on a socket using a single system call. This has performance
/// benefits for some applications.
///
/// Allocations are performed for cmsgs and to build `msghdr` buffer
///
/// # Arguments
///
/// * `fd`:             Socket file descriptor
/// * `data`:           Struct that implements `IntoIterator` with `SendMmsgData` items
/// * `flags`:          Optional flags passed directly to the operating system.
///
/// # Returns
/// `Vec` with numbers of sent bytes on each sent message.
///
/// # References
/// [`sendmsg`](fn.sendmsg.html)
#[cfg(any(
    target_os = "linux",
    target_os = "android",
    target_os = "freebsd",
    target_os = "netbsd",
))]
pub fn sendmmsg<'a, XS, AS, C, I, S>(
    fd: RawFd,
    data: &'a mut MultiHeaders<S>,
    slices: XS,
    // one address per group of slices
    addrs: AS,
    // shared across all the messages
    cmsgs: C,
    flags: MsgFlags
) -> crate::Result<MultiResults<'a, S>>
    where
        XS: IntoIterator<Item = I>,
        AS: AsRef<[Option<S>]>,
        I: AsRef<[IoSlice<'a>]>,
        C: AsRef<[ControlMessage<'a>]>,
        S: SockaddrLike,
{

    let mut count = 0;


    for (i, ((slice, addr), mmsghdr)) in slices.into_iter().zip(addrs.as_ref()).zip(data.items.iter_mut() ).enumerate() {
        let p = &mut mmsghdr.msg_hdr;
        p.msg_iov = slice.as_ref().as_ptr().cast_mut().cast();
        p.msg_iovlen = slice.as_ref().len() as _;

        p.msg_namelen = addr.as_ref().map_or(0, S::len);
        p.msg_name = addr.as_ref().map_or(ptr::null(), S::as_ptr).cast_mut().cast();

        // Encode each cmsg.  This must happen after initializing the header because
        // CMSG_NEXT_HDR and friends read the msg_control and msg_controllen fields.
        // CMSG_FIRSTHDR is always safe
        let mut pmhdr: *mut cmsghdr = unsafe { CMSG_FIRSTHDR(p) };
        for cmsg in cmsgs.as_ref() {
            assert_ne!(pmhdr, ptr::null_mut());
            // Safe because we know that pmhdr is valid, and we initialized it with
            // sufficient space
            unsafe { cmsg.encode_into(pmhdr) };
            // Safe because mhdr is valid
            pmhdr = unsafe { CMSG_NXTHDR(p, pmhdr) };
        }

        // Doing an unchecked addition is alright here, as the only way to obtain an instance of `MultiHeaders`
        // is through the `preallocate` function, which takes an `usize` as an argument to define its size,
        // which also provides an upper bound for the size of this zipped iterator. Thus, `i < usize::MAX` or in
        // other words: `count` doesn't overflow
        count = i + 1;
    }

    // SAFETY: all pointers are guaranteed to be valid for the scope of this function. `count` does represent the
    // maximum number of messages that can be sent safely (i.e. `count` is the minimum of the sizes of `slices`,
    // `data.items` and `addrs`)
    let sent = Errno::result(unsafe {
        libc::sendmmsg(
            fd,
            data.items.as_mut_ptr(),
            count as _,
            flags.bits() as _
        )
    })? as usize;

    Ok(MultiResults {
        rmm: data,
        current_index: 0,
        received: sent
    })

}


#[cfg(any(
    target_os = "linux",
    target_os = "android",
    target_os = "freebsd",
    target_os = "netbsd",
))]
#[derive(Debug)]
/// Preallocated structures needed for [`recvmmsg`] and [`sendmmsg`] functions
pub struct MultiHeaders<S> {
    // preallocated boxed slice of mmsghdr
    items: Box<[libc::mmsghdr]>,
    addresses: Box<[mem::MaybeUninit<S>]>,
    // while we are not using it directly - this is used to store control messages
    // and we retain pointers to them inside items array
    _cmsg_buffers: Option<Box<[u8]>>,
    msg_controllen: usize,
}

#[cfg(any(
    target_os = "linux",
    target_os = "android",
    target_os = "freebsd",
    target_os = "netbsd",
))]
impl<S> MultiHeaders<S> {
    /// Preallocate structure used by [`recvmmsg`] and [`sendmmsg`] takes number of headers to preallocate
    ///
    /// `cmsg_buffer` should be created with [`cmsg_space!`] if needed
    pub fn preallocate(num_slices: usize, cmsg_buffer: Option<Vec<u8>>) -> Self
    where
        S: Copy + SockaddrLike,
    {
        // we will be storing pointers to addresses inside mhdr - convert it into boxed
        // slice so it can'be changed later by pushing anything into self.addresses
        let mut addresses = vec![std::mem::MaybeUninit::<S>::uninit(); num_slices].into_boxed_slice();

        let msg_controllen = cmsg_buffer.as_ref().map_or(0, |v| v.capacity());

        // we'll need a cmsg_buffer for each slice, we preallocate a vector and split
        // it into "slices" parts
        let mut cmsg_buffers =
            cmsg_buffer.map(|v| vec![0u8; v.capacity() * num_slices].into_boxed_slice());

        let items = addresses
            .iter_mut()
            .enumerate()
            .map(|(ix, address)| {
                let (ptr, cap) = match &mut cmsg_buffers {
                    Some(v) => ((&mut v[ix * msg_controllen] as *mut u8), msg_controllen),
                    None => (std::ptr::null_mut(), 0),
                };
                let msg_hdr = unsafe { pack_mhdr_to_receive(std::ptr::null_mut(), 0, ptr, cap, address.as_mut_ptr()) };
                libc::mmsghdr {
                    msg_hdr,
                    msg_len: 0,
                }
            })
            .collect::<Vec<_>>();

        Self {
            items: items.into_boxed_slice(),
            addresses,
            _cmsg_buffers: cmsg_buffers,
            msg_controllen,
        }
    }
}

/// An extension of recvmsg that allows the caller to receive multiple messages from a socket using a single system call.
///
/// This has performance benefits for some applications.
///
/// This method performs no allocations.
///
/// Returns an iterator producing [`RecvMsg`], one per received messages. Each `RecvMsg` can produce
/// iterators over [`IoSlice`] with [`iovs`][RecvMsg::iovs`] and
/// `ControlMessageOwned` with [`cmsgs`][RecvMsg::cmsgs].
///
/// # Bugs (in underlying implementation, at least in Linux)
/// The timeout argument does not work as intended. The timeout is checked only after the receipt
/// of each datagram, so that if up to `vlen`-1 datagrams are received before the timeout expires,
/// but then no further datagrams are received, the call will block forever.
///
/// If an error occurs after at least one message has been received, the call succeeds, and returns
/// the number of messages received. The error code is expected to be returned on a subsequent
/// call to recvmmsg(). In the current implementation, however, the error code can be
/// overwritten in the meantime by an unrelated network event on a socket, for example an
/// incoming ICMP packet.

// On aarch64 linux using recvmmsg and trying to get hardware/kernel timestamps might not
// always produce the desired results - see https://github.com/nix-rust/nix/pull/1744 for more
// details

#[cfg(any(
    target_os = "linux",
    target_os = "android",
    target_os = "freebsd",
    target_os = "netbsd",
))]
pub fn recvmmsg<'a, XS, S, I>(
    fd: RawFd,
    data: &'a mut MultiHeaders<S>,
    slices: XS,
    flags: MsgFlags,
    mut timeout: Option<crate::sys::time::TimeSpec>,
) -> crate::Result<MultiResults<'a, S>>
where
    XS: IntoIterator<Item = I>,
    I: AsMut<[IoSliceMut<'a>]>,
{
    let mut count = 0;
    for (i, (mut slice, mmsghdr)) in slices.into_iter().zip(data.items.iter_mut()).enumerate() {
        let p = &mut mmsghdr.msg_hdr;
        p.msg_iov = slice.as_mut().as_mut_ptr().cast();
        p.msg_iovlen = slice.as_mut().len() as _;

        // Doing an unchecked addition is alright here, as the only way to obtain an instance of `MultiHeaders`
        // is through the `preallocate` function, which takes an `usize` as an argument to define its size,
        // which also provides an upper bound for the size of this zipped iterator. Thus, `i < usize::MAX` or in
        // other words: `count` doesn't overflow
        count = i + 1;
    }

    let timeout_ptr = timeout
        .as_mut()
        .map_or_else(std::ptr::null_mut, |t| t as *mut _ as *mut libc::timespec);

    // SAFETY: all pointers are guaranteed to be valid for the scope of this function. `count` does represent the
    // maximum number of messages that can be received safely (i.e. `count` is the minimum of the sizes of `slices` and `data.items`)
    let received = Errno::result(unsafe {
        libc::recvmmsg(
            fd,
            data.items.as_mut_ptr(),
            count as _,
            flags.bits() as _,
            timeout_ptr,
        )
    })? as usize;

    Ok(MultiResults {
        rmm: data,
        current_index: 0,
        received,
    })
}

/// Iterator over results of [`recvmmsg`]/[`sendmmsg`]
#[cfg(any(
    target_os = "linux",
    target_os = "android",
    target_os = "freebsd",
    target_os = "netbsd",
))]
#[derive(Debug)]
pub struct MultiResults<'a, S> {
    // preallocated structures
    rmm: &'a MultiHeaders<S>,
    current_index: usize,
    received: usize,
}

#[cfg(any(
    target_os = "linux",
    target_os = "android",
    target_os = "freebsd",
    target_os = "netbsd",
))]
impl<'a, S> Iterator for MultiResults<'a, S>
where
    S: Copy + SockaddrLike,
{
    type Item = RecvMsg<'a, 'a, S>;

    // The cast is not unnecessary on all platforms.
    #[allow(clippy::unnecessary_cast)]
    fn next(&mut self) -> Option<Self::Item> {
        if self.current_index >= self.received {
            return None;
        }
        let mmsghdr = self.rmm.items[self.current_index];

        // as long as we are not reading past the index writen by recvmmsg - address
        // will be initialized
        let address = unsafe { self.rmm.addresses[self.current_index].assume_init() };

        self.current_index += 1;
        Some(unsafe {
            read_mhdr(
                mmsghdr.msg_hdr,
                mmsghdr.msg_len as isize,
                self.rmm.msg_controllen,
                address,
            )
        })
    }
}

impl<'a, S> RecvMsg<'_, 'a, S> {
    /// Iterate over the filled io slices pointed by this msghdr
    pub fn iovs(&self) -> IoSliceIterator<'a> {
        IoSliceIterator {
            index: 0,
            remaining: self.bytes,
            slices: unsafe {
                // safe for as long as mgdr is properly initialized and references are valid.
                // for multi messages API we initialize it with an empty
                // slice and replace with a concrete buffer
                // for single message API we hold a lifetime reference to ioslices
                std::slice::from_raw_parts(self.mhdr.msg_iov as *const _, self.mhdr.msg_iovlen as _)
            },
        }
    }
}

#[derive(Debug)]
pub struct IoSliceIterator<'a> {
    index: usize,
    remaining: usize,
    slices: &'a [IoSlice<'a>],
}

impl<'a> Iterator for IoSliceIterator<'a> {
    type Item = &'a [u8];

    fn next(&mut self) -> Option<Self::Item> {
        if self.index >= self.slices.len() {
            return None;
        }
        let slice = &self.slices[self.index][..self.remaining.min(self.slices[self.index].len())];
        self.remaining -= slice.len();
        self.index += 1;
        if slice.is_empty() {
            return None;
        }

        Some(slice)
    }
}

// test contains both recvmmsg and timestaping which is linux only
// there are existing tests for recvmmsg only in tests/
#[cfg(target_os = "linux")]
#[cfg(test)]
mod test {
    use crate::sys::socket::{AddressFamily, ControlMessageOwned};
    use crate::*;
    use std::str::FromStr;
    use std::os::unix::io::AsRawFd;

    #[cfg_attr(qemu, ignore)]
    #[test]
    fn test_recvmm2() -> crate::Result<()> {
        use crate::sys::socket::{
            sendmsg, setsockopt, socket, sockopt::Timestamping, MsgFlags, SockFlag, SockType,
            SockaddrIn, TimestampingFlag,
        };
        use std::io::{IoSlice, IoSliceMut};

        let sock_addr = SockaddrIn::from_str("127.0.0.1:6790").unwrap();

        let ssock = socket(
            AddressFamily::Inet,
            SockType::Datagram,
            SockFlag::empty(),
            None,
        )?;

        let rsock = socket(
            AddressFamily::Inet,
            SockType::Datagram,
            SockFlag::SOCK_NONBLOCK,
            None,
        )?;

        crate::sys::socket::bind(rsock.as_raw_fd(), &sock_addr)?;

        setsockopt(&rsock, Timestamping, &TimestampingFlag::all())?;

        let sbuf = (0..400).map(|i| i as u8).collect::<Vec<_>>();

        let mut recv_buf = vec![0; 1024];

        let mut recv_iovs = Vec::new();
        let mut pkt_iovs = Vec::new();

        for (ix, chunk) in recv_buf.chunks_mut(256).enumerate() {
            pkt_iovs.push(IoSliceMut::new(chunk));
            if ix % 2 == 1 {
                recv_iovs.push(pkt_iovs);
                pkt_iovs = Vec::new();
            }
        }
        drop(pkt_iovs);

        let flags = MsgFlags::empty();
        let iov1 = [IoSlice::new(&sbuf)];

        let cmsg = cmsg_space!(crate::sys::socket::Timestamps);
        sendmsg(ssock.as_raw_fd(), &iov1, &[], flags, Some(&sock_addr)).unwrap();

        let mut data = super::MultiHeaders::<()>::preallocate(recv_iovs.len(), Some(cmsg));

        let t = sys::time::TimeSpec::from_duration(std::time::Duration::from_secs(10));

        let recv = super::recvmmsg(rsock.as_raw_fd(), &mut data, recv_iovs.iter_mut(), flags, Some(t))?;

        for rmsg in recv {
            #[cfg(not(any(qemu, target_arch = "aarch64")))]
            let mut saw_time = false;
            let mut recvd = 0;
            for cmsg in rmsg.cmsgs() {
                if let ControlMessageOwned::ScmTimestampsns(timestamps) = cmsg {
                    let ts = timestamps.system;

                    let sys_time =
                        crate::time::clock_gettime(crate::time::ClockId::CLOCK_REALTIME)?;
                    let diff = if ts > sys_time {
                        ts - sys_time
                    } else {
                        sys_time - ts
                    };
                    assert!(std::time::Duration::from(diff).as_secs() < 60);
                    #[cfg(not(any(qemu, target_arch = "aarch64")))]
                    {
                        saw_time = true;
                    }
                }
            }

            #[cfg(not(any(qemu, target_arch = "aarch64")))]
            assert!(saw_time);

            for iov in rmsg.iovs() {
                recvd += iov.len();
            }
            assert_eq!(recvd, 400);
        }

        Ok(())
    }
}
unsafe fn read_mhdr<'a, 'i, S>(
    mhdr: msghdr,
    r: isize,
    msg_controllen: usize,
    mut address: S,
) -> RecvMsg<'a, 'i, S>
    where S: SockaddrLike
{
    // The cast is not unnecessary on all platforms.
    #[allow(clippy::unnecessary_cast)]
    let cmsghdr = {
        let ptr = if mhdr.msg_controllen > 0 {
            debug_assert!(!mhdr.msg_control.is_null());
            debug_assert!(msg_controllen >= mhdr.msg_controllen as usize);
            unsafe { CMSG_FIRSTHDR(&mhdr as *const msghdr) }
        } else {
            ptr::null()
        };

        unsafe {
            ptr.as_ref()
        }
    };

    // Ignore errors if this socket address has statically-known length
    //
    // This is to ensure that unix socket addresses have their length set appropriately.
    let _ = unsafe { address.set_length(mhdr.msg_namelen as usize) };

    RecvMsg {
        bytes: r as usize,
        cmsghdr,
        address: Some(address),
        flags: MsgFlags::from_bits_truncate(mhdr.msg_flags),
        mhdr,
        iobufs: std::marker::PhantomData,
    }
}

/// Pack pointers to various structures into into msghdr
///
/// # Safety
/// `iov_buffer` and `iov_buffer_len` must point to a slice
/// of `IoSliceMut` and number of available elements or be a null pointer and 0
///
/// `cmsg_buffer` and `cmsg_capacity` must point to a byte buffer used
/// to store control headers later or be a null pointer and 0 if control
/// headers are not used
///
/// Buffers must remain valid for the whole lifetime of msghdr
unsafe fn pack_mhdr_to_receive<S>(
    iov_buffer: *mut IoSliceMut,
    iov_buffer_len: usize,
    cmsg_buffer: *mut u8,
    cmsg_capacity: usize,
    address: *mut S,
) -> msghdr
    where
        S: SockaddrLike
{
    // Musl's msghdr has private fields, so this is the only way to
    // initialize it.
    let mut mhdr = mem::MaybeUninit::<msghdr>::zeroed();
    let p = mhdr.as_mut_ptr();
    unsafe {
        (*p).msg_name = address as *mut c_void;
        (*p).msg_namelen = S::size();
        (*p).msg_iov = iov_buffer as *mut iovec;
        (*p).msg_iovlen = iov_buffer_len as _;
        (*p).msg_control = cmsg_buffer as *mut c_void;
        (*p).msg_controllen = cmsg_capacity as _;
        (*p).msg_flags = 0;
        mhdr.assume_init()
    }
}

fn pack_mhdr_to_send<'a, I, C, S>(
    cmsg_buffer: &mut [u8],
    iov: I,
    cmsgs: C,
    addr: Option<&S>
) -> msghdr
    where
        I: AsRef<[IoSlice<'a>]>,
        C: AsRef<[ControlMessage<'a>]>,
        S: SockaddrLike + 'a
{
    let capacity = cmsg_buffer.len();

    // The message header must be initialized before the individual cmsgs.
    let cmsg_ptr = if capacity > 0 {
        cmsg_buffer.as_mut_ptr().cast()
    } else {
        ptr::null_mut()
    };

    let mhdr = unsafe {
        // Musl's msghdr has private fields, so this is the only way to
        // initialize it.
        let mut mhdr = mem::MaybeUninit::<msghdr>::zeroed();
        let p = mhdr.as_mut_ptr();
        (*p).msg_name = addr.map(S::as_ptr).unwrap_or(ptr::null()).cast_mut().cast();
        (*p).msg_namelen = addr.map(S::len).unwrap_or(0);
        // transmute iov into a mutable pointer.  sendmsg doesn't really mutate
        // the buffer, but the standard says that it takes a mutable pointer
        (*p).msg_iov = iov.as_ref().as_ptr().cast_mut().cast();
        (*p).msg_iovlen = iov.as_ref().len() as _;
        (*p).msg_control = cmsg_ptr;
        (*p).msg_controllen = capacity as _;
        (*p).msg_flags = 0;
        mhdr.assume_init()
    };

    // Encode each cmsg.  This must happen after initializing the header because
    // CMSG_NEXT_HDR and friends read the msg_control and msg_controllen fields.
    // CMSG_FIRSTHDR is always safe
    let mut pmhdr: *mut cmsghdr = unsafe { CMSG_FIRSTHDR(&mhdr as *const msghdr) };
    for cmsg in cmsgs.as_ref() {
        assert_ne!(pmhdr, ptr::null_mut());
        // Safe because we know that pmhdr is valid, and we initialized it with
        // sufficient space
        unsafe { cmsg.encode_into(pmhdr) };
        // Safe because mhdr is valid
        pmhdr = unsafe { CMSG_NXTHDR(&mhdr as *const msghdr, pmhdr) };
    }

    mhdr
}

/// Receive message in scatter-gather vectors from a socket, and
/// optionally receive ancillary data into the provided buffer.
/// If no ancillary data is desired, use () as the type parameter.
///
/// # Arguments
///
/// * `fd`:             Socket file descriptor
/// * `iov`:            Scatter-gather list of buffers to receive the message
/// * `cmsg_buffer`:    Space to receive ancillary data.  Should be created by
///                     [`cmsg_space!`](../../macro.cmsg_space.html)
/// * `flags`:          Optional flags passed directly to the operating system.
///
/// # References
/// [recvmsg(2)](https://pubs.opengroup.org/onlinepubs/9699919799/functions/recvmsg.html)
pub fn recvmsg<'a, 'outer, 'inner, S>(fd: RawFd, iov: &'outer mut [IoSliceMut<'inner>],
                   mut cmsg_buffer: Option<&'a mut Vec<u8>>,
                   flags: MsgFlags) -> Result<RecvMsg<'a, 'outer, S>>
    where S: SockaddrLike + 'a,
    'inner: 'outer
{
    let mut address = mem::MaybeUninit::uninit();

    let (msg_control, msg_controllen) = cmsg_buffer.as_mut()
        .map(|v| (v.as_mut_ptr(), v.capacity()))
        .unwrap_or((ptr::null_mut(), 0));
    let mut mhdr = unsafe {
        pack_mhdr_to_receive(iov.as_mut().as_mut_ptr(), iov.len(), msg_control, msg_controllen, address.as_mut_ptr())
    };

    let ret = unsafe { libc::recvmsg(fd, &mut mhdr, flags.bits()) };

    let r = Errno::result(ret)?;

    Ok(unsafe { read_mhdr(mhdr, r, msg_controllen, address.assume_init()) })
}
}

/// Create an endpoint for communication
///
/// The `protocol` specifies a particular protocol to be used with the
/// socket.  Normally only a single protocol exists to support a
/// particular socket type within a given protocol family, in which case
/// protocol can be specified as `None`.  However, it is possible that many
/// protocols may exist, in which case a particular protocol must be
/// specified in this manner.
///
/// [Further reading](https://pubs.opengroup.org/onlinepubs/9699919799/functions/socket.html)
pub fn socket<T: Into<Option<SockProtocol>>>(
    domain: AddressFamily,
    ty: SockType,
    flags: SockFlag,
    protocol: T,
) -> Result<OwnedFd> {
    let protocol = match protocol.into() {
        None => 0,
        Some(p) => p as c_int,
    };

    // SockFlags are usually embedded into `ty`, but we don't do that in `nix` because it's a
    // little easier to understand by separating it out. So we have to merge these bitfields
    // here.
    let mut ty = ty as c_int;
    ty |= flags.bits();

    let res = unsafe { libc::socket(domain as c_int, ty, protocol) };

    match res {
        -1 => Err(Errno::last()),
        fd => {
            // Safe because libc::socket returned success
            unsafe { Ok(OwnedFd::from_raw_fd(fd)) }
        }
    }
}

/// Create a pair of connected sockets
///
/// [Further reading](https://pubs.opengroup.org/onlinepubs/9699919799/functions/socketpair.html)
pub fn socketpair<T: Into<Option<SockProtocol>>>(
    domain: AddressFamily,
    ty: SockType,
    protocol: T,
    flags: SockFlag,
) -> Result<(OwnedFd, OwnedFd)> {
    let protocol = match protocol.into() {
        None => 0,
        Some(p) => p as c_int,
    };

    // SockFlags are usually embedded into `ty`, but we don't do that in `nix` because it's a
    // little easier to understand by separating it out. So we have to merge these bitfields
    // here.
    let mut ty = ty as c_int;
    ty |= flags.bits();

    let mut fds = [-1, -1];

    let res = unsafe {
        libc::socketpair(domain as c_int, ty, protocol, fds.as_mut_ptr())
    };
    Errno::result(res)?;

    // Safe because socketpair returned success.
    unsafe { Ok((OwnedFd::from_raw_fd(fds[0]), OwnedFd::from_raw_fd(fds[1]))) }
}

/// Listen for connections on a socket
///
/// [Further reading](https://pubs.opengroup.org/onlinepubs/9699919799/functions/listen.html)
pub fn listen<F: AsFd>(sock: &F, backlog: usize) -> Result<()> {
    let fd = sock.as_fd().as_raw_fd();
    let res = unsafe { libc::listen(fd, backlog as c_int) };

    Errno::result(res).map(drop)
}

/// Bind a name to a socket
///
/// [Further reading](https://pubs.opengroup.org/onlinepubs/9699919799/functions/bind.html)
pub fn bind(fd: RawFd, addr: &dyn SockaddrLike) -> Result<()> {
    let res = unsafe { libc::bind(fd, addr.as_ptr(), addr.len()) };

    Errno::result(res).map(drop)
}

/// Accept a connection on a socket
///
/// [Further reading](https://pubs.opengroup.org/onlinepubs/9699919799/functions/accept.html)
pub fn accept(sockfd: RawFd) -> Result<RawFd> {
    let res = unsafe { libc::accept(sockfd, ptr::null_mut(), ptr::null_mut()) };

    Errno::result(res)
}

/// Accept a connection on a socket
///
/// [Further reading](https://man7.org/linux/man-pages/man2/accept.2.html)
#[cfg(any(
    all(
        target_os = "android",
        any(
            target_arch = "aarch64",
            target_arch = "x86",
            target_arch = "x86_64"
        )
    ),
    target_os = "dragonfly",
    target_os = "emscripten",
    target_os = "freebsd",
    target_os = "fuchsia",
    target_os = "illumos",
    target_os = "linux",
    target_os = "netbsd",
    target_os = "openbsd"
))]
pub fn accept4(sockfd: RawFd, flags: SockFlag) -> Result<RawFd> {
    let res = unsafe {
        libc::accept4(sockfd, ptr::null_mut(), ptr::null_mut(), flags.bits())
    };

    Errno::result(res)
}

/// Initiate a connection on a socket
///
/// [Further reading](https://pubs.opengroup.org/onlinepubs/9699919799/functions/connect.html)
pub fn connect(fd: RawFd, addr: &dyn SockaddrLike) -> Result<()> {
    let res = unsafe { libc::connect(fd, addr.as_ptr(), addr.len()) };

    Errno::result(res).map(drop)
}

/// Receive data from a connection-oriented socket. Returns the number of
/// bytes read
///
/// [Further reading](https://pubs.opengroup.org/onlinepubs/9699919799/functions/recv.html)
pub fn recv(sockfd: RawFd, buf: &mut [u8], flags: MsgFlags) -> Result<usize> {
    unsafe {
        let ret = libc::recv(
            sockfd,
            buf.as_mut_ptr().cast(),
            buf.len() as size_t,
            flags.bits(),
        );

        Errno::result(ret).map(|r| r as usize)
    }
}

/// Receive data from a connectionless or connection-oriented socket. Returns
/// the number of bytes read and, for connectionless sockets,  the socket
/// address of the sender.
///
/// [Further reading](https://pubs.opengroup.org/onlinepubs/9699919799/functions/recvfrom.html)
pub fn recvfrom<T: SockaddrLike>(
    sockfd: RawFd,
    buf: &mut [u8],
) -> Result<(usize, Option<T>)> {
    unsafe {
        let mut addr = mem::MaybeUninit::<T>::uninit();
        let mut len = mem::size_of_val(&addr) as socklen_t;

        let ret = Errno::result(libc::recvfrom(
            sockfd,
            buf.as_mut_ptr().cast(),
            buf.len() as size_t,
            0,
            addr.as_mut_ptr().cast(),
            &mut len as *mut socklen_t,
        ))? as usize;

        Ok((ret, T::from_raw(addr.assume_init().as_ptr(), Some(len))))
    }
}

/// Send a message to a socket
///
/// [Further reading](https://pubs.opengroup.org/onlinepubs/9699919799/functions/sendto.html)
pub fn sendto(
    fd: RawFd,
    buf: &[u8],
    addr: &dyn SockaddrLike,
    flags: MsgFlags,
) -> Result<usize> {
    let ret = unsafe {
        libc::sendto(
            fd,
            buf.as_ptr().cast(),
            buf.len() as size_t,
            flags.bits(),
            addr.as_ptr(),
            addr.len(),
        )
    };

    Errno::result(ret).map(|r| r as usize)
}

/// Send data to a connection-oriented socket. Returns the number of bytes read
///
/// [Further reading](https://pubs.opengroup.org/onlinepubs/9699919799/functions/send.html)
pub fn send(fd: RawFd, buf: &[u8], flags: MsgFlags) -> Result<usize> {
    let ret = unsafe {
        libc::send(fd, buf.as_ptr().cast(), buf.len() as size_t, flags.bits())
    };

    Errno::result(ret).map(|r| r as usize)
}

/*
 *
 * ===== Socket Options =====
 *
 */

/// Represents a socket option that can be retrieved.
pub trait GetSockOpt: Copy {
    type Val;

    /// Look up the value of this socket option on the given socket.
    fn get<F: AsFd>(&self, fd: &F) -> Result<Self::Val>;
}

/// Represents a socket option that can be set.
pub trait SetSockOpt: Clone {
    type Val;

    /// Set the value of this socket option on the given socket.
    fn set<F: AsFd>(&self, fd: &F, val: &Self::Val) -> Result<()>;
}

/// Get the current value for the requested socket option
///
/// [Further reading](https://pubs.opengroup.org/onlinepubs/9699919799/functions/getsockopt.html)
pub fn getsockopt<F: AsFd, O: GetSockOpt>(fd: &F, opt: O) -> Result<O::Val> {
    opt.get(fd)
}

/// Sets the value for the requested socket option
///
/// [Further reading](https://pubs.opengroup.org/onlinepubs/9699919799/functions/setsockopt.html)
///
/// # Examples
///
/// ```
/// use nix::sys::socket::setsockopt;
/// use nix::sys::socket::sockopt::KeepAlive;
/// use std::net::TcpListener;
///
/// let listener = TcpListener::bind("0.0.0.0:0").unwrap();
/// let fd = listener;
/// let res = setsockopt(&fd, KeepAlive, &true);
/// assert!(res.is_ok());
/// ```
pub fn setsockopt<F: AsFd, O: SetSockOpt>(
    fd: &F,
    opt: O,
    val: &O::Val,
) -> Result<()> {
    opt.set(fd, val)
}

/// Get the address of the peer connected to the socket `fd`.
///
/// [Further reading](https://pubs.opengroup.org/onlinepubs/9699919799/functions/getpeername.html)
pub fn getpeername<T: SockaddrLike>(fd: RawFd) -> Result<T> {
    unsafe {
        let mut addr = mem::MaybeUninit::<T>::uninit();
        let mut len = T::size();

        let ret = libc::getpeername(fd, addr.as_mut_ptr().cast(), &mut len);

        Errno::result(ret)?;

        T::from_raw(addr.assume_init().as_ptr(), Some(len)).ok_or(Errno::EINVAL)
    }
}

/// Get the current address to which the socket `fd` is bound.
///
/// [Further reading](https://pubs.opengroup.org/onlinepubs/9699919799/functions/getsockname.html)
pub fn getsockname<T: SockaddrLike>(fd: RawFd) -> Result<T> {
    unsafe {
        let mut addr = mem::MaybeUninit::<T>::uninit();
        let mut len = T::size();

        let ret = libc::getsockname(fd, addr.as_mut_ptr().cast(), &mut len);

        Errno::result(ret)?;

        T::from_raw(addr.assume_init().as_ptr(), Some(len)).ok_or(Errno::EINVAL)
    }
}

#[derive(Clone, Copy, Debug, Eq, Hash, PartialEq)]
pub enum Shutdown {
    /// Further receptions will be disallowed.
    Read,
    /// Further  transmissions will be disallowed.
    Write,
    /// Further receptions and transmissions will be disallowed.
    Both,
}

/// Shut down part of a full-duplex connection.
///
/// [Further reading](https://pubs.opengroup.org/onlinepubs/9699919799/functions/shutdown.html)
pub fn shutdown(df: RawFd, how: Shutdown) -> Result<()> {
    unsafe {
        use libc::shutdown;

        let how = match how {
            Shutdown::Read => libc::SHUT_RD,
            Shutdown::Write => libc::SHUT_WR,
            Shutdown::Both => libc::SHUT_RDWR,
        };

        Errno::result(shutdown(df, how)).map(drop)
    }
}

#[cfg(test)]
mod tests {
    #[cfg(not(target_os = "redox"))]
    #[test]
    fn can_use_cmsg_space() {
        let _ = cmsg_space!(u8);
    }

    #[cfg(not(any(
        target_os = "redox",
        target_os = "linux",
        target_os = "android"
    )))]
    #[test]
    fn can_open_routing_socket() {
        let _ = super::socket(
            super::AddressFamily::Route,
            super::SockType::Raw,
            super::SockFlag::empty(),
            None,
        )
        .expect("Failed to open routing socket");
    }
}<|MERGE_RESOLUTION|>--- conflicted
+++ resolved
@@ -1,15 +1,7 @@
 //! Socket interface functions
 //!
 //! [Further reading](https://man7.org/linux/man-pages/man7/socket.7.html)
-<<<<<<< HEAD
-#[cfg(linux_android)]
-=======
-#[cfg(any(
-    target_os = "android",
-    target_os = "freebsd",
-    target_os = "linux"
-))]
->>>>>>> 28e2a5e2
+#[cfg(any(target_os = "freebsd", linux_android))]
 #[cfg(feature = "uio")]
 use crate::sys::time::TimeSpec;
 #[cfg(not(target_os = "redox"))]
@@ -959,9 +951,6 @@
                 let ts: libc::timespec = unsafe { ptr::read_unaligned(p as *const _) };
                 ControlMessageOwned::ScmTimestampns(TimeSpec::from(ts))
             }
-<<<<<<< HEAD
-            #[cfg(linux_android)]
-=======
             #[cfg(target_os = "freebsd")]
             (libc::SOL_SOCKET, libc::SCM_REALTIME) => {
                 let ts: libc::timespec = unsafe { ptr::read_unaligned(p as *const _) };
@@ -972,8 +961,7 @@
                 let ts: libc::timespec = unsafe { ptr::read_unaligned(p as *const _) };
                 ControlMessageOwned::ScmMonotonic(TimeSpec::from(ts))
             }
-            #[cfg(any(target_os = "android", target_os = "linux"))]
->>>>>>> 28e2a5e2
+            #[cfg(linux_android)]
             (libc::SOL_SOCKET, libc::SCM_TIMESTAMPING) => {
                 let tp = p as *const libc::timespec;
                 let ts: libc::timespec = unsafe { ptr::read_unaligned(tp) };
