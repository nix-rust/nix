//! Interface for `ptrace`
//!
//! For detailed description of the ptrace requests, consult [`ptrace`(2)].
//! [`ptrace`(2)]: http://man7.org/linux/man-pages/man2/ptrace.2.html

use std::{mem, ptr};
use {Error, Result};
use errno::Errno;
use libc::{self, c_void, c_long, siginfo_t};
use ::unistd::Pid;
use sys::signal::Signal;


cfg_if! {
    if #[cfg(any(all(target_os = "linux", arch = "s390x"),
                 all(target_os = "linux", target_env = "gnu")))] {
        #[doc(hidden)]
        pub type RequestType = ::libc::c_uint;
    } else {
        #[doc(hidden)]
        pub type RequestType = ::libc::c_int;
    }
}

libc_enum!{
    #[cfg_attr(not(any(target_env = "musl", target_os = "android")), repr(u32))]
    #[cfg_attr(any(target_env = "musl", target_os = "android"), repr(i32))]
    /// Ptrace Request enum defining the action to be taken.
    pub enum Request {
        PTRACE_TRACEME,
        PTRACE_PEEKTEXT,
        PTRACE_PEEKDATA,
        PTRACE_PEEKUSER,
        PTRACE_POKETEXT,
        PTRACE_POKEDATA,
        PTRACE_POKEUSER,
        PTRACE_CONT,
        PTRACE_KILL,
        PTRACE_SINGLESTEP,
        #[cfg(all(any(target_env = "musl", target_arch ="x86_64", target_arch = "s390x"), not(target_os = "android")))]
        PTRACE_GETREGS,
        #[cfg(all(any(target_env = "musl", target_arch ="x86_64", target_arch = "s390x"), not(target_os = "android")))]
        PTRACE_SETREGS,
        #[cfg(all(any(target_env = "musl", target_arch ="x86_64", target_arch = "s390x"), not(target_os = "android")))]
        PTRACE_GETFPREGS,
        #[cfg(all(any(target_env = "musl", target_arch ="x86_64", target_arch = "s390x"), not(target_os = "android")))]
        PTRACE_SETFPREGS,
        PTRACE_ATTACH,
        PTRACE_DETACH,
        #[cfg(all(any(target_env = "musl", target_arch ="x86_64"), not(target_os = "android")))]
        PTRACE_GETFPXREGS,
        #[cfg(all(any(target_env = "musl", target_arch ="x86_64"), not(target_os = "android")))]
        PTRACE_SETFPXREGS,
        PTRACE_SYSCALL,
        PTRACE_SETOPTIONS,
        PTRACE_GETEVENTMSG,
        PTRACE_GETSIGINFO,
        PTRACE_SETSIGINFO,
        #[cfg(all(any(target_env = "musl", target_arch ="x86_64", target_arch = "s390x"), not(target_os = "android")))]
        PTRACE_GETREGSET,
        #[cfg(all(any(target_env = "musl", target_arch ="x86_64", target_arch = "s390x"), not(target_os = "android")))]
        PTRACE_SETREGSET,
        #[cfg(not(any(target_os = "android", target_arch = "mips", target_arch = "mips64")))]
        PTRACE_SEIZE,
        #[cfg(not(any(target_os = "android", target_arch = "mips", target_arch = "mips64")))]
        PTRACE_INTERRUPT,
        #[cfg(not(any(target_os = "android", target_arch = "mips", target_arch = "mips64")))]
        PTRACE_LISTEN,
        #[cfg(not(any(target_os = "android", target_arch = "mips", target_arch = "mips64")))]
        PTRACE_PEEKSIGINFO,
    }
}

libc_enum!{
    #[repr(i32)]
    /// Using the ptrace options the tracer can configure the tracee to stop
    /// at certain events. This enum is used to define those events as defined
    /// in `man ptrace`.
    pub enum Event {
        /// Event that stops before a return from fork or clone.
        PTRACE_EVENT_FORK,
        /// Event that stops before a return from vfork or clone.
        PTRACE_EVENT_VFORK,
        /// Event that stops before a return from clone.
        PTRACE_EVENT_CLONE,
        /// Event that stops before a return from execve.
        PTRACE_EVENT_EXEC,
        /// Event for a return from vfork.
        PTRACE_EVENT_VFORK_DONE,
        /// Event for a stop before an exit. Unlike the waitpid Exit status program.
        /// registers can still be examined
        PTRACE_EVENT_EXIT,
        /// STop triggered by a seccomp rule on a tracee.
        PTRACE_EVENT_SECCOMP,
        // PTRACE_EVENT_STOP not provided by libc because it's defined in glibc 2.26
    }
}

libc_bitflags! {
    /// Ptrace options used in conjunction with the PTRACE_SETOPTIONS request.
    /// See `man ptrace` for more details.
    pub struct Options: libc::c_int {
        /// When delivering system call traps set a bit to allow tracer to
        /// distinguish between normal stops or syscall stops. May not work on
        /// all systems.
        PTRACE_O_TRACESYSGOOD;
        /// Stop tracee at next fork and start tracing the forked process.
        PTRACE_O_TRACEFORK;
        /// Stop tracee at next vfork call and trace the vforked process.
        PTRACE_O_TRACEVFORK;
        /// Stop tracee at next clone call and trace the cloned process.
        PTRACE_O_TRACECLONE;
        /// Stop tracee at next execve call.
        PTRACE_O_TRACEEXEC;
        /// Stop tracee at vfork completion.
        PTRACE_O_TRACEVFORKDONE;
        /// Stop tracee at next exit call. Stops before exit commences allowing
        /// tracer to see location of exit and register states.
        PTRACE_O_TRACEEXIT;
        /// Stop tracee when a SECCOMP_RET_TRACE rule is triggered. See `man seccomp` for more
        /// details.
        PTRACE_O_TRACESECCOMP;
        /// Send a SIGKILL to the tracee if the tracer exits.  This is useful
        /// for ptrace jailers to prevent tracees from escaping their control.
        #[cfg(any(target_os = "android", target_os = "linux"))]
        PTRACE_O_EXITKILL;
    }
}

/// Performs a ptrace request. If the request in question is provided by a specialised function
/// this function will return an unsupported operation error.
#[deprecated(
    since="0.10.0",
    note="usages of `ptrace()` should be replaced with the specialized helper functions instead"
)]
pub unsafe fn ptrace(request: Request, pid: Pid, addr: *mut c_void, data: *mut c_void) -> Result<c_long> {
    use self::Request::*;
    match request {
        PTRACE_PEEKTEXT | PTRACE_PEEKDATA | PTRACE_PEEKUSER => ptrace_peek(request, pid, addr, data),
        PTRACE_GETSIGINFO | PTRACE_GETEVENTMSG | PTRACE_SETSIGINFO | PTRACE_SETOPTIONS => Err(Error::UnsupportedOperation),
        _ => ptrace_other(request, pid, addr, data)
    }
}

unsafe fn ptrace_peek(
    request: Request,
    pid: Pid,
    addr: *mut c_void,
    data: *mut c_void
) -> Result<c_long> {

    Errno::clear();
    let ret = libc::ptrace(
        request as RequestType,
        libc::pid_t::from(pid),
        addr,
        data
    );
    match Errno::result(ret) {
        Ok(..) | Err(Error::Sys(Errno::UnknownErrno)) => Ok(ret),
        err @ Err(..) => err,
    }
}

/// Function for ptrace requests that return values from the data field.
/// Some ptrace get requests populate structs or larger elements than `c_long`
/// and therefore use the data field to return values. This function handles these
/// requests.
fn ptrace_get_data<T>(request: Request, pid: Pid) -> Result<T> {
    // Creates an uninitialized pointer to store result in
    let data: T = unsafe { mem::uninitialized() };
    let res = unsafe {
        libc::ptrace(request as RequestType,
                     libc::pid_t::from(pid),
                     ptr::null_mut::<T>(),
                     &data as *const _ as *const c_void)
    };
    Errno::result(res)?;
    Ok(data)
}

unsafe fn ptrace_other(request: Request, pid: Pid, addr: *mut c_void, data: *mut c_void) -> Result<c_long> {
    Errno::result(libc::ptrace(request as RequestType, libc::pid_t::from(pid), addr, data)).map(|_| 0)
}

/// Set options, as with `ptrace(PTRACE_SETOPTIONS,...)`.
pub fn setoptions(pid: Pid, options: Options) -> Result<()> {
    let res = unsafe {
        libc::ptrace(Request::PTRACE_SETOPTIONS as RequestType,
                     libc::pid_t::from(pid),
                     ptr::null_mut::<c_void>(),
                     options.bits() as *mut c_void)
    };
    Errno::result(res).map(|_| ())
}

/// Gets a ptrace event as described by `ptrace(PTRACE_GETEVENTMSG,...)`
pub fn getevent(pid: Pid) -> Result<c_long> {
    ptrace_get_data::<c_long>(Request::PTRACE_GETEVENTMSG, pid)
}

/// Get siginfo as with `ptrace(PTRACE_GETSIGINFO,...)`
pub fn getsiginfo(pid: Pid) -> Result<siginfo_t> {
    ptrace_get_data::<siginfo_t>(Request::PTRACE_GETSIGINFO, pid)
}

/// Set siginfo as with `ptrace(PTRACE_SETSIGINFO,...)`
pub fn setsiginfo(pid: Pid, sig: &siginfo_t) -> Result<()> {
    let ret = unsafe{
        Errno::clear();
        libc::ptrace(Request::PTRACE_SETSIGINFO as RequestType,
                     libc::pid_t::from(pid),
                     ptr::null_mut::<c_void>(),
                     sig as *const _ as *const c_void)
    };
    match Errno::result(ret) {
        Ok(_) => Ok(()),
        Err(e) => Err(e),
    }
}

/// Sets the process as traceable, as with `ptrace(PTRACE_TRACEME, ...)`
///
/// Indicates that this process is to be traced by its parent.
/// This is the only ptrace request to be issued by the tracee.
pub fn traceme() -> Result<()> {
    unsafe {
        ptrace_other(
            Request::PTRACE_TRACEME,
            Pid::from_raw(0),
            ptr::null_mut(),
            ptr::null_mut(),
        ).map(|_| ()) // ignore the useless return value
    }
}

/// Ask for next syscall, as with `ptrace(PTRACE_SYSCALL, ...)`
///
/// Arranges for the tracee to be stopped at the next entry to or exit from a system call.
pub fn syscall(pid: Pid) -> Result<()> {
    unsafe {
        ptrace_other(
            Request::PTRACE_SYSCALL,
            pid,
            ptr::null_mut(),
            ptr::null_mut(),
        ).map(|_| ()) // ignore the useless return value
    }
}

/// Attach to a running process, as with `ptrace(PTRACE_ATTACH, ...)`
///
/// Attaches to the process specified in pid, making it a tracee of the calling process.
pub fn attach(pid: Pid) -> Result<()> {
    unsafe {
        ptrace_other(Request::PTRACE_ATTACH, pid, ptr::null_mut(), ptr::null_mut()).map(|_| ())
    }
}

/// Detaches the current running process, as with `ptrace(PTRACE_DETACH, ...)`
///
/// Detaches from the process specified in pid allowing it to run freely
pub fn detach(pid: Pid) -> Result<()> {
    unsafe {
        ptrace_other(
            Request::PTRACE_DETACH,
            pid,
            ptr::null_mut(),
            ptr::null_mut()
        ).map(|_| ())
    }
}

/// Restart the stopped tracee process, as with `ptrace(PTRACE_CONT, ...)`
///
/// Continues the execution of the process with PID `pid`, optionally
/// delivering a signal specified by `sig`.
pub fn cont<T: Into<Option<Signal>>>(pid: Pid, sig: T) -> Result<()> {
    let data = match sig.into() {
        Some(s) => s as i32 as *mut c_void,
        None => ptr::null_mut(),
    };
    unsafe {
        ptrace_other(Request::PTRACE_CONT, pid, ptr::null_mut(), data).map(|_| ()) // ignore the useless return value
    }
}

<<<<<<< HEAD
/// Represents all possible ptrace-accessible registers on x86_64
#[cfg(target_arch = "x86_64")]
#[allow(non_camel_case_types)]
#[derive(Debug, PartialEq)]
pub enum Register {
    R15 = 8 * ::libc::R15 as isize,
    R14 = 8 * ::libc::R14 as isize,
    R13 = 8 * ::libc::R13 as isize,
    R12 = 8 * ::libc::R12 as isize,
    RBP = 8 * ::libc::RBP as isize,
    RBX = 8 * ::libc::RBX as isize,
    R11 = 8 * ::libc::R11 as isize,
    R10 = 8 * ::libc::R10 as isize,
    R9 = 8 * ::libc::R9 as isize,
    R8 = 8 * ::libc::R8 as isize,
    RAX = 8 * ::libc::RAX as isize,
    RCX = 8 * ::libc::RCX as isize,
    RDX = 8 * ::libc::RDX as isize,
    RSI = 8 * ::libc::RSI as isize,
    RDI = 8 * ::libc::RDI as isize,
    ORIG_RAX = 8 * ::libc::ORIG_RAX as isize,
    RIP = 8 * ::libc::RIP as isize,
    CS = 8 * ::libc::CS as isize,
    EFLAGS = 8 * ::libc::EFLAGS as isize,
    RSP = 8 * ::libc::RSP as isize,
    SS = 8 * ::libc::SS as isize,
    FS_BASE = 8 * ::libc::FS_BASE as isize,
    GS_BASE = 8 * ::libc::GS_BASE as isize,
    DS = 8 * ::libc::DS as isize,
    ES = 8 * ::libc::ES as isize,
    FS = 8 * ::libc::FS as isize,
    GS = 8 * ::libc::GS as isize,
}

/// Represents all possible ptrace-accessible registers on x86
#[cfg(target_arch = "x86")]
#[allow(non_camel_case_types)]
#[derive(Debug, PartialEq)]
pub enum Register {
    EBX = 4 * ::libc::EBX as isize,
    ECX = 4 * ::libc::ECX as isize,
    EDX = 4 * ::libc::EDX as isize,
    ESI = 4 * ::libc::ESI as isize,
    EDI = 4 * ::libc::EDI as isize,
    EBP = 4 * ::libc::EBP as isize,
    EAX = 4 * ::libc::EAX as isize,
    DS = 4 * ::libc::DS as isize,
    ES = 4 * ::libc::ES as isize,
    FS = 4 * ::libc::FS as isize,
    GS = 4 * ::libc::GS as isize,
    ORIG_EAX = 4 * ::libc::ORIG_EAX as isize,
    EIP = 4 * ::libc::EIP as isize,
    CS = 4 * ::libc::CS as isize,
    EFL = 4 * ::libc::EFL as isize,
    UESP = 4 * ::libc::UESP as isize,
    SS = 4 * ::libc::SS as isize,
}

/// Returns the register containing nth register argument.
///
/// 0th argument is considered to be the syscall number.
/// Please note that these mappings are only valid for 64-bit programs.
/// Use [`syscall_arg32`] for tracing 32-bit programs instead.
///
/// [`syscall_arg32`]: macro.syscall_arg32.html
/// # Examples
///
/// ```
/// # #[macro_use] extern crate nix;
/// # fn main() {
/// assert_eq!(syscall_arg!(1), nix::sys::ptrace::Register::RDI);
/// # }
#[cfg(target_arch = "x86_64")]
#[macro_export]
macro_rules! syscall_arg {
    (0) => ($crate::sys::ptrace::Register::ORIG_RAX);
    (1) => ($crate::sys::ptrace::Register::RDI);
    (2) => ($crate::sys::ptrace::Register::RSI);
    (3) => ($crate::sys::ptrace::Register::RDX);
    (4) => ($crate::sys::ptrace::Register::R10);
    (5) => ($crate::sys::ptrace::Register::R8);
    (6) => ($crate::sys::ptrace::Register::R9);
}

/// Returns the register containing nth register argument for 32-bit programs
///
/// 0th argument is considered to be the syscall number.
/// Please note that these mappings are only valid for 32-bit programs.
/// Use [`syscall_arg`] for tracing 64-bit programs instead.
///
/// [`syscall_arg`]: macro.syscall_arg.html
/// # Examples
///
/// ```
/// # #[macro_use] extern crate nix;
/// # fn main() {
/// assert_eq!(syscall_arg32!(1), nix::sys::ptrace::Register::RBX);
/// # }
#[cfg(target_arch = "x86_64")]
#[macro_export]
macro_rules! syscall_arg32 {
    (0) => ($crate::sys::ptrace::Register::ORIG_RAX);
    (1) => ($crate::sys::ptrace::Register::RBX);
    (2) => ($crate::sys::ptrace::Register::RCX);
    (3) => ($crate::sys::ptrace::Register::RDX);
    (4) => ($crate::sys::ptrace::Register::RSI);
    (5) => ($crate::sys::ptrace::Register::RDI);
    (6) => ($crate::sys::ptrace::Register::RBP);
}

/// Returns the register containing nth register argument.
///
/// 0th argument is considered to be the syscall number.
///
/// # Examples
///
/// ```
/// # #[macro_use] extern crate nix;
/// # fn main() {
/// assert_eq!(syscall_arg!(1), nix::sys::ptrace::Register::RDI);
/// # }
#[cfg(target_arch = "x86")]
#[macro_export]
macro_rules! syscall_arg {
    (0) => ($crate::sys::ptrace::Register::ORIG_EAX);
    (1) => ($crate::sys::ptrace::Register::EBX);
    (2) => ($crate::sys::ptrace::Register::ECX);
    (3) => ($crate::sys::ptrace::Register::EDX);
    (4) => ($crate::sys::ptrace::Register::ESI);
    (5) => ($crate::sys::ptrace::Register::EDI);
    (6) => ($crate::sys::ptrace::Register::EBP);
}

/// An integer type, whose size equals a machine word
///
/// `ptrace` always returns a machine word. This type provides an abstraction
/// of the fact that on *nix systems, `c_long` is always a machine word,
/// so as to prevent the library from leaking C implementation-dependent types.
type Word = usize;

/// Peeks a user-accessible register, as with `ptrace(PTRACE_PEEKUSER, ...)`
#[cfg(any(target_arch = "x86", target_arch = "x86_64"))]
pub fn peekuser(pid: Pid, reg: Register) -> Result<Word> {
    let reg_arg = (reg as i32) as *mut c_void;
    unsafe {
        ptrace_peek(Request::PTRACE_PEEKUSER, pid, reg_arg, ptr::null_mut()).map(|r| r as Word)
    }
}

/// Sets the value of a user-accessible register, as with `ptrace(PTRACE_POKEUSER, ...)`
///
/// # Safety
/// When incorrectly used, may change the registers to bad values,
/// causing e.g. memory being corrupted by a syscall, thus is marked unsafe
#[cfg(any(target_arch = "x86", target_arch = "x86_64"))]
pub unsafe fn pokeuser(pid: Pid, reg: Register, val: Word) -> Result<()> {
    let reg_arg = (reg as u64) as *mut c_void;
    ptrace_other(Request::PTRACE_POKEUSER, pid, reg_arg, val as *mut c_void).map(|_| ()) // ignore the useless return value
}

/// Peeks the memory of a process, as with `ptrace(PTRACE_PEEKDATA, ...)`
///
/// A memory chunk of a size of a machine word is returned.
/// # Safety
/// This function allows for accessing arbitrary data in the traced process
/// and may crash the inferior if used incorrectly and is thus marked `unsafe`.
pub unsafe fn peekdata(pid: Pid, addr: usize) -> Result<Word> {
    ptrace_peek(
        Request::PTRACE_PEEKDATA,
        pid,
        addr as *mut c_void,
        ptr::null_mut(),
    ).map(|r| r as Word)
}

/// Modifies the memory of a process, as with `ptrace(PTRACE_POKEUSER, ...)`
///
/// A memory chunk of a size of a machine word is overwriten in the requested
/// place in the memory of a process.
///
/// # Safety
/// This function allows for accessing arbitrary data in the traced process
/// and may crash the inferior or introduce race conditions if used
/// incorrectly and is thus marked `unsafe`.
pub unsafe fn pokedata(pid: Pid, addr: usize, val: Word) -> Result<()> {
    ptrace_other(
        Request::PTRACE_POKEDATA,
        pid,
        addr as *mut c_void,
        val as *mut c_void,
    ).map(|_| ()) // ignore the useless return value
}

#[cfg(test)]
mod tests {
    use super::Word;
    use std::mem::size_of;
    use libc::c_long;

    #[test]
    fn test_types() {
        // c_long is implementation defined, so make sure
        // its width matches
        assert_eq!(size_of::<Word>(), size_of::<c_long>());
=======
/// Move the stopped tracee process forward by a single step as with 
/// `ptrace(PTRACE_SINGLESTEP, ...)`
///
/// Advances the execution of the process with PID `pid` by a single step optionally delivering a
/// signal specified by `sig`.
///
/// # Example
/// ```rust
/// extern crate nix;
/// use nix::sys::ptrace::step;
/// use nix::unistd::Pid;
/// use nix::sys::signal::Signal; 
/// use nix::sys::wait::*;
/// fn main() {
///     // If a process changes state to the stopped state because of a SIGUSR1 
///     // signal, this will step the process forward and forward the user 
///     // signal to the stopped process
///     match waitpid(Pid::from_raw(-1), None) {
///         Ok(WaitStatus::Stopped(pid, Signal::SIGUSR1)) => {
///             let _ = step(pid, Signal::SIGUSR1);
///         }
///         _ => {},
///     }
/// }
/// ```
pub fn step<T: Into<Option<Signal>>>(pid: Pid, sig: T) -> Result<()> {
    let data = match sig.into() {
        Some(s) => s as i32 as *mut c_void,
        None => ptr::null_mut(),
    };
    unsafe {
        ptrace_other(Request::PTRACE_SINGLESTEP, pid, ptr::null_mut(), data).map(|_| ())
>>>>>>> 97e0c471
    }
}<|MERGE_RESOLUTION|>--- conflicted
+++ resolved
@@ -285,11 +285,10 @@
     }
 }
 
-<<<<<<< HEAD
 /// Represents all possible ptrace-accessible registers on x86_64
 #[cfg(target_arch = "x86_64")]
 #[allow(non_camel_case_types)]
-#[derive(Debug, PartialEq)]
+#[derive(Clone, Copy, Debug, PartialEq)]
 pub enum Register {
     R15 = 8 * ::libc::R15 as isize,
     R14 = 8 * ::libc::R14 as isize,
@@ -323,7 +322,7 @@
 /// Represents all possible ptrace-accessible registers on x86
 #[cfg(target_arch = "x86")]
 #[allow(non_camel_case_types)]
-#[derive(Debug, PartialEq)]
+#[derive(Clone, Copy, Debug, PartialEq)]
 pub enum Register {
     EBX = 4 * ::libc::EBX as isize,
     ECX = 4 * ::libc::ECX as isize,
@@ -490,8 +489,10 @@
         // c_long is implementation defined, so make sure
         // its width matches
         assert_eq!(size_of::<Word>(), size_of::<c_long>());
-=======
-/// Move the stopped tracee process forward by a single step as with 
+    }
+}
+
+/// Move the stopped tracee process forward by a single step as with
 /// `ptrace(PTRACE_SINGLESTEP, ...)`
 ///
 /// Advances the execution of the process with PID `pid` by a single step optionally delivering a
@@ -502,11 +503,11 @@
 /// extern crate nix;
 /// use nix::sys::ptrace::step;
 /// use nix::unistd::Pid;
-/// use nix::sys::signal::Signal; 
+/// use nix::sys::signal::Signal;
 /// use nix::sys::wait::*;
 /// fn main() {
-///     // If a process changes state to the stopped state because of a SIGUSR1 
-///     // signal, this will step the process forward and forward the user 
+///     // If a process changes state to the stopped state because of a SIGUSR1
+///     // signal, this will step the process forward and forward the user
 ///     // signal to the stopped process
 ///     match waitpid(Pid::from_raw(-1), None) {
 ///         Ok(WaitStatus::Stopped(pid, Signal::SIGUSR1)) => {
@@ -523,6 +524,5 @@
     };
     unsafe {
         ptrace_other(Request::PTRACE_SINGLESTEP, pid, ptr::null_mut(), data).map(|_| ())
->>>>>>> 97e0c471
     }
 }