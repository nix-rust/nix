use {Error, NixPath, Result};
use errno::Errno;
use fcntl::{self, OFlag};
use libc;
use std::os::unix::io::{AsRawFd, IntoRawFd, RawFd};
use std::{ffi, ptr};
use sys;

#[cfg(target_os = "linux")]
use libc::{dirent64 as dirent, readdir64_r as readdir_r};

#[cfg(not(target_os = "linux"))]
use libc::{dirent, readdir_r};

/// An open directory.
///
/// This is a lower-level interface than `std::fs::ReadDir`. Notable differences:
///    * can be opened from a file descriptor (as returned by `openat`, perhaps before knowing
///      if the path represents a file or directory).
///    * implements `AsRawFd`, so it can be passed to `fstat`, `openat`, etc.
///      The file descriptor continues to be owned by the `Dir`, so callers must not keep a `RawFd`
///      after the `Dir` is dropped.
///    * can be iterated through multiple times without closing and reopening the file
///      descriptor. Each iteration rewinds when finished.
///    * returns entries for `.` (current directory) and `..` (parent directory).
///    * returns entries' names as a `CStr` (no allocation or conversion beyond whatever libc
///      does).
#[derive(Clone, Debug, Eq, Hash, PartialEq)]
pub struct Dir(
    ptr::NonNull<libc::DIR>
);

impl Dir {
    /// Opens the given path as with `fcntl::open`.
    pub fn open<P: ?Sized + NixPath>(path: &P, oflag: OFlag,
                                     mode: sys::stat::Mode) -> Result<Self> {
        let fd = fcntl::open(path, oflag, mode)?;
        Dir::from_fd(fd)
    }

    /// Opens the given path as with `fcntl::openat`.
    pub fn openat<P: ?Sized + NixPath>(dirfd: RawFd, path: &P, oflag: OFlag,
                                       mode: sys::stat::Mode) -> Result<Self> {
        let fd = fcntl::openat(dirfd, path, oflag, mode)?;
        Dir::from_fd(fd)
    }

    /// Converts from a descriptor-based object, closing the descriptor on success or failure.
    #[inline]
    pub fn from<F: IntoRawFd>(fd: F) -> Result<Self> {
        Dir::from_fd(fd.into_raw_fd())
    }

    /// Converts from a file descriptor, closing it on success or failure.
    pub fn from_fd(fd: RawFd) -> Result<Self> {
        let d = unsafe { libc::fdopendir(fd) };
        if d.is_null() {
            let e = Error::last();
            unsafe { libc::close(fd) };
            return Err(e);
        };
        // Always guaranteed to be non-null by the previous check
        Ok(Dir(ptr::NonNull::new(d).unwrap()))
    }

    /// Returns an iterator of `Result<Entry>` which rewinds when finished.
    pub fn iter(&mut self) -> Iter {
        Iter {
            dir: self,
            should_rewind: true
        }
    }

    /// Returns an iterator of `Result<Entry>` which doesn't rewind when finished.
    pub fn iter_norewind(&mut self) -> Iter {
        Iter {
            dir: self,
            should_rewind: false
        }
    }


    /// Set the position of the directory stream, see `seekdir(3)`.
    #[cfg(not(target_os = "android"))]
     pub fn seek(&mut self, loc: SeekLoc) {
        // While on 32-bit systems this is formally a lossy conversion (i64 -> i32),
        // the subtlety here is **when** it's lossy. Truncation may occur when the location
        // reported by `d_off` doesn't fit into a long, which is i32 on 32-bit systems.
        //
        // But this means that the truncation would occur anyway in  equivalent C code,
        // either inside telldir or as an implicit conversion of the argument to seekdir.
        unsafe { libc::seekdir(self.0.as_ptr(), loc.0 as libc::c_long) }
    }


    /// Reset directory stream, see `rewinddir(3)`.
    pub fn rewind(&mut self) {
        unsafe { libc::rewinddir(self.0.as_ptr()) }
    }

    /// Get the current position in the directory stream.
    ///
    /// If this location is given to `Dir::seek`, the entries up to the previously returned
    /// will be omitted and the iteration will start from the currently pending directory entry.
    #[cfg(not(target_os = "android"))]
    pub fn tell(&self) -> SeekLoc {
        let loc = unsafe { libc::telldir(self.0.as_ptr()) };
        SeekLoc(loc.into())
    }
}

#[cfg(not(target_os = "android"))]
#[derive(Clone, Copy, Debug)]
pub struct SeekLoc(i64);

#[cfg(not(target_os = "android"))]
impl SeekLoc {
    pub unsafe fn from_raw(loc: i64) -> Self {
        SeekLoc(loc)
    }

    pub fn to_raw(&self) -> i64 {
        self.0
    }
}

// `Dir` is not `Sync`. With the current implementation, it could be, but according to
// https://www.gnu.org/software/libc/manual/html_node/Reading_002fClosing-Directory.html,
// future versions of POSIX are likely to obsolete `readdir_r` and specify that it's unsafe to
// call `readdir` simultaneously from multiple threads.
//
// `Dir` is safe to pass from one thread to another, as it's not reference-counted.
unsafe impl Send for Dir {}

impl AsRawFd for Dir {
    fn as_raw_fd(&self) -> RawFd {
        unsafe { libc::dirfd(self.0.as_ptr()) }
    }
}

impl Drop for Dir {
    fn drop(&mut self) {
        unsafe { libc::closedir(self.0.as_ptr()) };
    }
}

#[derive(Debug, Eq, Hash, PartialEq)]
pub struct Iter<'d> {
    dir: &'d mut Dir,
    should_rewind: bool,
}

impl<'d> Iterator for Iter<'d> {
    type Item = Result<Entry>;

    fn next(&mut self) -> Option<Self::Item> {
        unsafe {
            // Note: POSIX specifies that portable applications should dynamically allocate a
            // buffer with room for a `d_name` field of size `pathconf(..., _PC_NAME_MAX)` plus 1
            // for the NUL byte. It doesn't look like the std library does this; it just uses
            // fixed-sized buffers (and libc's dirent seems to be sized so this is appropriate).
            // Probably fine here too then.
            let mut ent = std::mem::MaybeUninit::<dirent>::uninit();
            let mut result = ptr::null_mut();
<<<<<<< HEAD
            if let Err(e) = Errno::result(readdir_r((self.dir).0.as_ptr(), &mut ent.0, &mut result)) {
=======
            if let Err(e) = Errno::result(
                readdir_r((self.0).0.as_ptr(), ent.as_mut_ptr(), &mut result))
            {
>>>>>>> 16624668
                return Some(Err(e));
            }
            if result.is_null() {
                return None;
            }
            assert_eq!(result, ent.as_mut_ptr());
            Some(Ok(Entry(ent.assume_init())))
        }
    }
}

impl<'d> Drop for Iter<'d> {
    fn drop(&mut self) {
        if self.should_rewind {
            self.dir.rewind()
        }
    }
}

/// A directory entry, similar to `std::fs::DirEntry`.
///
/// Note that unlike the std version, this may represent the `.` or `..` entries.
#[derive(Copy, Clone, Debug, Eq, Hash, PartialEq)]
#[repr(transparent)]
pub struct Entry(dirent);

#[derive(Copy, Clone, Debug, Eq, Hash, PartialEq)]
pub enum Type {
    Fifo,
    CharacterDevice,
    Directory,
    BlockDevice,
    File,
    Symlink,
    Socket,
}

impl Entry {
    /// Returns the inode number (`d_ino`) of the underlying `dirent`.
    #[cfg(any(target_os = "android",
              target_os = "emscripten",
              target_os = "fuchsia",
              target_os = "haiku",
              target_os = "ios",
              target_os = "l4re",
              target_os = "linux",
              target_os = "macos",
              target_os = "solaris"))]
    pub fn ino(&self) -> u64 {
        self.0.d_ino as u64
    }

    /// Returns the inode number (`d_fileno`) of the underlying `dirent`.
    #[cfg(not(any(target_os = "android",
                  target_os = "emscripten",
                  target_os = "fuchsia",
                  target_os = "haiku",
                  target_os = "ios",
                  target_os = "l4re",
                  target_os = "linux",
                  target_os = "macos",
                  target_os = "solaris")))]
    pub fn ino(&self) -> u64 {
        u64::from(self.0.d_fileno)
    }

    /// Returns the bare file name of this directory entry without any other leading path component.
    pub fn file_name(&self) -> &ffi::CStr {
        unsafe { ::std::ffi::CStr::from_ptr(self.0.d_name.as_ptr()) }
    }

    /// Returns the type of this directory entry, if known.
    ///
    /// See platform `readdir(3)` or `dirent(5)` manpage for when the file type is known;
    /// notably, some Linux filesystems don't implement this. The caller should use `stat` or
    /// `fstat` if this returns `None`.
    pub fn file_type(&self) -> Option<Type> {
        match self.0.d_type {
            libc::DT_FIFO => Some(Type::Fifo),
            libc::DT_CHR => Some(Type::CharacterDevice),
            libc::DT_DIR => Some(Type::Directory),
            libc::DT_BLK => Some(Type::BlockDevice),
            libc::DT_REG => Some(Type::File),
            libc::DT_LNK => Some(Type::Symlink),
            libc::DT_SOCK => Some(Type::Socket),
            /* libc::DT_UNKNOWN | */ _ => None,
        }
    }

    /// Returns the current position of the directory stream.
    ///
    /// If this location is given to `Dir::seek`, the entries up to the current one
    /// will be omitted and the iteration will start from the **next** directory entry.
    #[cfg(target_os = "linux")]
    pub fn seek_loc(&self) -> SeekLoc {
        SeekLoc(self.0.d_off)
    }
}<|MERGE_RESOLUTION|>--- conflicted
+++ resolved
@@ -162,13 +162,9 @@
             // Probably fine here too then.
             let mut ent = std::mem::MaybeUninit::<dirent>::uninit();
             let mut result = ptr::null_mut();
-<<<<<<< HEAD
-            if let Err(e) = Errno::result(readdir_r((self.dir).0.as_ptr(), &mut ent.0, &mut result)) {
-=======
             if let Err(e) = Errno::result(
-                readdir_r((self.0).0.as_ptr(), ent.as_mut_ptr(), &mut result))
+                readdir_r((self.dir).0.as_ptr(), ent.as_mut_ptr(), &mut result))
             {
->>>>>>> 16624668
                 return Some(Err(e));
             }
             if result.is_null() {
