--- conflicted
+++ resolved
@@ -25,20 +25,11 @@
     all(target_os = "freebsd", target_arch = "x86_64"),
 ))]
 use std::path::PathBuf;
-<<<<<<< HEAD
-#[cfg(any(
-    target_os = "android",
-    target_os = "freebsd",
-    target_os = "linux"
-))]
-use std::{os::unix::io::AsFd, ptr};
-=======
 #[cfg(any(linux_android, target_os = "freebsd"))]
 use std::{
     os::unix::io::{AsFd, AsRawFd},
     ptr,
 };
->>>>>>> 83dfd907
 
 #[cfg(feature = "fs")]
 use crate::{sys::stat::Mode, NixPath, Result};
